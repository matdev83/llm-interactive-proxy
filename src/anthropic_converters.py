--- conflicted
+++ resolved
@@ -433,31 +433,18 @@
         choice: dict[str, Any] = openai_chunk.get("choices", [{}])[0]
         delta: dict[str, Any] = choice.get("delta", {})
 
-<<<<<<< HEAD
-        # Role delta (message start)
-        role = delta.get("role")
-        if role:
-=======
         # Role delta -> emit message_start event so Anthropic clients receive
         # the metadata that frames the rest of the stream.  Without this the
         # very first OpenAI chunk (which only contains the assistant role)
         # would be silently dropped, leaving Anthropic front-ends without a
         # message header and breaking downstream parsing.
         if delta.get("role"):
->>>>>>> 516e4dec
             payload = {
                 "type": "message_start",
                 "index": 0,
                 "message": {
                     "id": id,
                     "type": "message",
-<<<<<<< HEAD
-                    "role": role,
-                    "model": model,
-                },
-            }
-            return f"event: message_start\ndata: {json.dumps(payload)}\n\n"
-=======
                     "role": delta["role"],
                     "model": model,
                 },
@@ -466,7 +453,6 @@
                 "event: message_start\n"
                 f"data: {json.dumps(payload)}\n\n"
             )
->>>>>>> 516e4dec
 
         # Content delta
         if delta.get("content"):
