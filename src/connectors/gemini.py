--- conflicted
+++ resolved
@@ -4,7 +4,7 @@
 import json
 import logging
 import time
-from typing import Union, Dict, Any, Optional
+from typing import Union, Dict, Any, Optional, AsyncGenerator
 
 from fastapi import HTTPException
 from starlette.responses import StreamingResponse
@@ -144,7 +144,7 @@
         project: str | None = None,
         prompt_redactor: APIKeyRedactor | None = None,
         **kwargs,
-    ) -> dict:
+    ) -> Union[dict, StreamingResponse]:
         # Use gemini_api_base_url if provided, else fallback to openrouter_api_base_url for compatibility
         gemini_api_base_url = openrouter_api_base_url or kwargs.get(
             "gemini_api_base_url"
@@ -193,11 +193,8 @@
                         body_text = (await response.aread()).decode("utf-8")
                     except Exception:
                         body_text = ""
-<<<<<<< HEAD
-=======
                     finally:
                         await response.aclose()
->>>>>>> 1cd8e234
                     logger.error(
                         "HTTP error during Gemini stream: %s - %s",
                         response.status_code,
@@ -212,7 +209,7 @@
                         },
                     )
 
-                async def stream_generator() -> bytes:
+                async def stream_generator() -> AsyncGenerator[bytes, None]:
                     buffer = ""
                     try:
                         async for chunk in response.aiter_text():
