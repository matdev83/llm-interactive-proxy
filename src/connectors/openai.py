--- conflicted
+++ resolved
@@ -1,4 +1,3 @@
-<<<<<<< HEAD
 from __future__ import annotations
 
 import logging
@@ -71,13 +70,8 @@
             "yes",
         )
 
-        # SECURITY: Removed test detection - production code should never know if it's in a test environment
-        # The health check should work consistently in all environments
-        self.is_testing = "PYTEST_CURRENT_TEST" in os.environ
-
-        self._health_check_enabled: bool = (
-            not disable_health_checks and not self.is_testing
-        )  # Enabled by default unless disabled or testing
+        # Health checks enabled by default unless explicitly disabled via env
+        self._health_check_enabled: bool = not disable_health_checks
 
     def get_headers(self) -> dict[str, str]:
         if not self.api_key:
@@ -93,9 +87,7 @@
         if "api_base_url" in kwargs:
             self.api_base_url = kwargs["api_base_url"]
 
-        if self.is_testing:
-            logger.debug("Skipping model fetching in test environment.")
-            return
+        # Proceed to fetch models; failures are non-fatal
 
         # Fetch available models
         try:
@@ -167,15 +159,15 @@
                 f"Performing first-use health check for {self.backend_type} backend"
             )
 
-            if not await self._perform_health_check():
-                from src.core.common.exceptions import BackendError
-
-                raise BackendError(
-                    "Health check failed - API key or connectivity issue"
+            healthy = await self._perform_health_check()
+            if not healthy:
+                logger.warning(
+                    "Health check did not pass; continuing with lazy verification on first request"
                 )
+            else:
+                logger.info("Health check passed - backend is ready for use")
 
             self._health_checked = True
-            logger.info("Health check passed - backend is ready for use")
 
     def enable_health_check(self) -> None:
         """Enable health check functionality for this connector instance."""
@@ -640,641 +632,4 @@
         return result  # type: ignore[no-any-return]  # type: ignore[no-any-return]
 
 
-backend_registry.register_backend("openai", OpenAIConnector)
-=======
-from __future__ import annotations
-
-import logging
-
-logger = logging.getLogger(__name__)
-
-from collections.abc import AsyncGenerator, AsyncIterator, Mapping
-from typing import Any
-
-import httpx
-from fastapi import HTTPException
-
-from src.connectors.base import LLMBackend
-from src.core.common.exceptions import AuthenticationError, ServiceUnavailableError
-from src.core.config.app_config import AppConfig
-from src.core.domain.chat import CanonicalChatRequest
-from src.core.domain.responses import ResponseEnvelope, StreamingResponseEnvelope
-from src.core.interfaces.configuration_interface import IAppIdentityConfig
-from src.core.interfaces.model_bases import DomainModel, InternalDTO
-from src.core.interfaces.response_processor_interface import (
-    IResponseProcessor,
-    ProcessedResponse,
-)
-from src.core.security.loop_prevention import ensure_loop_guard_header
-from src.core.services.backend_registry import backend_registry
-from src.core.services.translation_service import TranslationService
-
-# Legacy ChatCompletionRequest removed from connector signatures; use domain ChatRequest
-
-
-class OpenAIConnector(LLMBackend):
-    """Minimal OpenAI-compatible connector used by OpenRouterBackend in tests.
-
-    It supports an optional `headers_override` kwarg and treats streaming
-    responses that expose `aiter_bytes()` as streamable even if returned by
-    test doubles.
-    """
-
-    backend_type: str = "openai"
-
-    def __init__(
-        self,
-        client: httpx.AsyncClient,
-        config: AppConfig,
-        translation_service: TranslationService | None = None,
-        response_processor: IResponseProcessor | None = None,
-    ) -> None:
-        super().__init__(config, response_processor)
-        self.client = client
-        # Allow callers/tests to omit TranslationService; create a default instance
-        self.translation_service = (
-            translation_service
-            if translation_service is not None
-            else TranslationService()
-        )
-        self.config = config  # Stored config
-        self.available_models: list[str] = []
-        self.api_key: str | None = None
-        self.api_base_url: str = "https://api.openai.com/v1"
-        self.identity: Any | None = None
-
-        # Health check attributes
-        self._health_checked: bool = False
-        # Check environment variable to allow disabling health checks globally
-        import os
-
-        disable_health_checks = os.getenv("DISABLE_HEALTH_CHECKS", "false").lower() in (
-            "true",
-            "1",
-            "yes",
-        )
-
-        # Health checks enabled by default unless explicitly disabled via env
-        self._health_check_enabled: bool = not disable_health_checks
-
-    def get_headers(self) -> dict[str, str]:
-        if not self.api_key:
-            return ensure_loop_guard_header({})
-        headers = {"Authorization": f"Bearer {self.api_key}"}
-        if self.identity:
-            headers.update(self.identity.get_resolved_headers(None))
-        return ensure_loop_guard_header(headers)
-
-    async def initialize(self, **kwargs: Any) -> None:
-        self.api_key = kwargs.get("api_key")
-        logger.info(f"OpenAIConnector initialize called. api_key: {self.api_key}")
-        if "api_base_url" in kwargs:
-            self.api_base_url = kwargs["api_base_url"]
-
-        # Proceed to fetch models; failures are non-fatal
-
-        # Fetch available models
-        try:
-            headers = self.get_headers()
-            response = await self.client.get(
-                f"{self.api_base_url}/models", headers=headers
-            )
-            # For mock responses in tests, status_code might not be accessible
-            # or might not be 200, so we just try to access the data directly
-            data = response.json()
-            self.available_models = [model["id"] for model in data.get("data", [])]
-        except Exception as e:
-            if logger.isEnabledFor(logging.WARNING):
-                logger.warning("Failed to fetch models: %s", e, exc_info=True)
-            # Log the error but don't fail initialization
-
-    async def _perform_health_check(self) -> bool:
-        """Perform a health check by testing API connectivity.
-
-        This method tests actual API connectivity by making a simple request to verify
-        the API key works and the service is accessible.
-
-        Returns:
-            bool: True if health check passes, False otherwise
-        """
-        try:
-            # Test API connectivity with a simple models endpoint request
-            if not self.api_key:
-                logger.warning("Health check failed - no API key available")
-                return False
-
-            headers = self.get_headers()
-            if not headers.get("Authorization"):
-                logger.warning("Health check failed - no authorization header")
-                return False
-
-            url = f"{self.api_base_url}/models"
-            response = await self.client.get(url, headers=headers)
-
-            if response.status_code == 200:
-                logger.info("Health check passed - API connectivity verified")
-                self._health_checked = True
-                return True
-            else:
-                logger.warning(
-                    f"Health check failed - API returned status {response.status_code}"
-                )
-                return False
-
-        except Exception as e:
-            if logger.isEnabledFor(logging.ERROR):
-                logger.error(
-                    "Health check failed - unexpected error: %s", e, exc_info=True
-                )
-            return False
-
-    async def _ensure_healthy(self) -> None:
-        """Ensure the backend is healthy before use.
-
-        This method performs health checks on first use, similar to how
-        models are loaded lazily in the parent class.
-        """
-        if not self._health_check_enabled:
-            # Health check is disabled, skip
-            return
-
-        if not hasattr(self, "_health_checked") or not self._health_checked:
-            logger.info(
-                f"Performing first-use health check for {self.backend_type} backend"
-            )
-
-            healthy = await self._perform_health_check()
-            if not healthy:
-                logger.warning(
-                    "Health check did not pass; continuing with lazy verification on first request"
-                )
-            else:
-                logger.info("Health check passed - backend is ready for use")
-
-            self._health_checked = True
-
-    def enable_health_check(self) -> None:
-        """Enable health check functionality for this connector instance."""
-        self._health_check_enabled = True
-        self._health_checked = False  # Reset so it will check on next use
-        logger.info(f"Health check enabled for {self.backend_type} backend")
-
-    def disable_health_check(self) -> None:
-        """Disable health check functionality for this connector instance."""
-        self._health_check_enabled = False
-        logger.info(f"Health check disabled for {self.backend_type} backend")
-
-    async def chat_completions(
-        self,
-        request_data: DomainModel | InternalDTO | dict[str, Any],
-        processed_messages: list[Any],
-        effective_model: str,
-        identity: IAppIdentityConfig | None = None,
-        **kwargs: Any,
-    ) -> ResponseEnvelope | StreamingResponseEnvelope:
-        # Perform health check if enabled (for subclasses that support it)
-        await self._ensure_healthy()
-
-        # request_data is expected to be a domain ChatRequest (or subclass like CanonicalChatRequest)
-        # (the frontend controller converts from frontend-specific format to domain format)
-        # Backends should ONLY convert FROM domain TO backend-specific format
-        # Type assertion: we know from architectural design that request_data is ChatRequest-like
-        from typing import cast
-
-        from src.core.domain.chat import CanonicalChatRequest, ChatRequest
-
-        if not isinstance(request_data, ChatRequest):
-            raise TypeError(
-                f"Expected ChatRequest or CanonicalChatRequest, got {type(request_data).__name__}. "
-                "Backend connectors should only receive domain-format requests."
-            )
-        # Cast to CanonicalChatRequest for mypy compatibility with _prepare_payload signature
-        domain_request: CanonicalChatRequest = cast(CanonicalChatRequest, request_data)
-
-        # Prepare the payload using a helper so subclasses and tests can
-        # override or patch payload construction logic easily.
-        payload = await self._prepare_payload(
-            domain_request, processed_messages, effective_model
-        )
-        headers = kwargs.pop("headers_override", None)
-        if headers is None:
-            try:
-                if identity:
-                    self.identity = identity
-                headers = self.get_headers()
-            except Exception:
-                headers = None
-
-        api_base = kwargs.get("openai_url") or self.api_base_url
-        url = f"{api_base.rstrip('/')}/chat/completions"
-
-        if domain_request.stream:
-            # Return a domain-level streaming envelope (raw bytes iterator)
-            try:
-                content_iterator = await self._handle_streaming_response(
-                    url, payload, headers, domain_request.session_id or ""
-                )
-            except AuthenticationError as e:
-                raise HTTPException(status_code=401, detail=str(e))
-            return StreamingResponseEnvelope(
-                content=content_iterator,
-                media_type="text/event-stream",
-                headers={},
-            )
-        else:
-            # Return a domain ResponseEnvelope for non-streaming
-            return await self._handle_non_streaming_response(
-                url, payload, headers, domain_request.session_id or ""
-            )
-
-    async def _prepare_payload(
-        self,
-        request_data: CanonicalChatRequest,
-        processed_messages: list[Any],
-        effective_model: str,
-    ) -> dict[str, Any]:
-        """
-        Default payload preparation for OpenAI-compatible backends.
-
-        Subclasses or tests may patch/override this method to customize the
-        final payload sent to the provider.
-        """
-        # request_data is expected to be a CanonicalChatRequest already
-        # (the caller creates it via TranslationService.to_domain_request).
-        payload = self.translation_service.from_domain_request(request_data, "openai")
-
-        # Prefer processed_messages (these are the canonical, post-processed
-        # messages ready to send). Convert them to plain dicts to ensure JSON
-        # serializability without mutating the original Pydantic models.
-        if processed_messages:
-            try:
-                normalized_messages: list[dict[str, Any]] = []
-
-                def _get_value(message: Any, key: str) -> Any:
-                    if isinstance(message, Mapping):
-                        return message.get(key)
-                    return getattr(message, key, None)
-
-                def _normalize_content(value: Any) -> Any:
-                    if isinstance(value, list | tuple):
-                        normalized_parts: list[Any] = []
-                        for part in value:
-                            if hasattr(part, "model_dump") and callable(
-                                part.model_dump
-                            ):
-                                normalized_parts.append(
-                                    part.model_dump(exclude_none=True)
-                                )
-                            elif isinstance(part, Mapping):
-                                normalized_parts.append(dict(part))
-                            else:
-                                normalized_parts.append(part)
-                        return normalized_parts
-                    return value
-
-                for message in processed_messages:
-                    if hasattr(message, "model_dump") and callable(message.model_dump):
-                        normalized_messages.append(
-                            dict(message.model_dump(exclude_none=False))
-                        )
-                        continue
-
-                    msg: dict[str, Any]
-                    if isinstance(message, Mapping):
-                        msg = dict(message)
-                    else:
-                        msg = {}
-
-                    role = _get_value(message, "role") or msg.get("role") or "user"
-                    msg["role"] = role
-
-                    content = _get_value(message, "content")
-                    if content is None and "content" in msg:
-                        content = msg["content"]
-                    msg["content"] = _normalize_content(content)
-
-                    name = _get_value(message, "name")
-                    if name is not None:
-                        msg["name"] = name
-
-                    tool_calls = _get_value(message, "tool_calls")
-                    if tool_calls is None and isinstance(message, Mapping):
-                        tool_calls = msg.get("tool_calls")
-                    if tool_calls:
-                        normalized_tool_calls: list[Any] = []
-                        for tool_call in tool_calls:
-                            if hasattr(tool_call, "model_dump") and callable(
-                                tool_call.model_dump
-                            ):
-                                normalized_tool_calls.append(
-                                    tool_call.model_dump(exclude_none=True)
-                                )
-                            elif isinstance(tool_call, Mapping):
-                                normalized_tool_calls.append(dict(tool_call))
-                            else:
-                                normalized_tool_calls.append(tool_call)
-                        msg["tool_calls"] = normalized_tool_calls
-
-                    tool_call_id = _get_value(message, "tool_call_id")
-                    if tool_call_id is not None:
-                        msg["tool_call_id"] = tool_call_id
-
-                    normalized_messages.append(msg)
-
-                payload["messages"] = normalized_messages
-            except (KeyError, TypeError, AttributeError):
-                # Fallback - leave whatever the converter produced
-                pass
-
-        # The caller may supply an "effective_model" which should override
-        # the model value coming from the domain request. Many tests expect
-        # the provider payload to use the effective_model.
-        if effective_model:
-            payload["model"] = effective_model
-
-        # Allow request.extra_body to override or augment the final payload.
-        extra = getattr(request_data, "extra_body", None)
-        if isinstance(extra, dict):
-            payload.update(extra)
-
-        return payload  # type: ignore[no-any-return]
-
-    async def _handle_non_streaming_response(
-        self,
-        url: str,
-        payload: dict[str, Any],
-        headers: dict[str, str] | None,
-        session_id: str,
-    ) -> ResponseEnvelope:
-        if not headers or not headers.get("Authorization"):
-            raise AuthenticationError(message="No auth credentials found")
-
-        guarded_headers = ensure_loop_guard_header(headers)
-
-        try:
-            response = await self.client.post(
-                url, json=payload, headers=guarded_headers
-            )
-        except httpx.RequestError as e:
-            raise ServiceUnavailableError(message=f"Could not connect to backend ({e})")
-
-        if int(response.status_code) >= 400:
-            # For backwards compatibility with existing error handlers, still use HTTPException here.
-            # This will be replaced in a future update with domain exceptions.
-            try:
-                err = response.json()
-            except Exception:
-                err = response.text
-            raise HTTPException(status_code=response.status_code, detail=err)
-
-        domain_response = self.translation_service.to_domain_response(
-            response.json(), "openai"
-        )
-        # Some tests use mocks that set response.headers to AsyncMock or
-        # other non-dict types; defensively coerce to a dict and fall back
-        # to an empty dict on error so tests don't raise during header
-        # extraction.
-        try:
-            response_headers = dict(response.headers)
-        except Exception:
-            try:
-                response_headers = dict(getattr(response, "headers", {}) or {})
-            except Exception:
-                response_headers = {}
-
-        return ResponseEnvelope(
-            content=domain_response.model_dump(),
-            status_code=response.status_code,
-            headers=response_headers,
-            usage=domain_response.usage,
-        )
-
-    async def _handle_streaming_response(
-        self,
-        url: str,
-        payload: dict[str, Any],
-        headers: dict[str, str] | None,
-        session_id: str,
-    ) -> AsyncIterator[ProcessedResponse]:
-        """Return an AsyncIterator of ProcessedResponse objects (transport-agnostic)"""
-
-        if not headers or not headers.get("Authorization"):
-            raise AuthenticationError(message="No auth credentials found")
-
-        guarded_headers = ensure_loop_guard_header(headers)
-
-        request = self.client.build_request(
-            "POST", url, json=payload, headers=guarded_headers
-        )
-        response = await self.client.send(request, stream=True)
-
-        status_code = (
-            int(response.status_code) if hasattr(response, "status_code") else 200
-        )
-        if status_code >= 400:
-            # For backwards compatibility with existing error handlers, still use HTTPException here.
-            # This will be replaced in a future update with domain exceptions.
-            try:
-                body = (await response.aread()).decode("utf-8")
-            except Exception:
-                body = getattr(response, "text", "")
-            raise HTTPException(
-                status_code=status_code,
-                detail={
-                    "message": body,
-                    "type": (
-                        "openrouter_error" if "openrouter" in url else "openai_error"
-                    ),
-                    "code": status_code,
-                },
-            )
-
-        async def gen() -> AsyncGenerator[ProcessedResponse, None]:
-            # Forward raw text stream; central pipeline will handle normalization/repairs
-            async def text_generator() -> AsyncGenerator[str, None]:
-                async for chunk in response.aiter_text():
-                    yield self.translation_service.to_domain_stream_chunk(
-                        chunk, "openai"
-                    )
-
-            try:
-                async for chunk in text_generator():
-                    yield ProcessedResponse(content=chunk)
-            finally:
-                import contextlib
-
-                with contextlib.suppress(Exception):
-                    await response.aclose()
-
-        # For streaming responses, return raw bytes; response processing is
-        # handled at the adapter layer if needed.
-        return gen()
-
-    async def responses(
-        self,
-        request_data: DomainModel | InternalDTO | dict[str, Any],
-        processed_messages: list[Any],
-        effective_model: str,
-        identity: IAppIdentityConfig | None = None,
-        **kwargs: Any,
-    ) -> ResponseEnvelope | StreamingResponseEnvelope:
-        """Handle OpenAI Responses API calls.
-
-        This method handles requests to the /v1/responses endpoint, which provides
-        structured output generation with JSON schema validation.
-        """
-        # Perform health check if enabled
-        await self._ensure_healthy()
-
-        # Convert to domain request first
-        # Note: The responses() method can be called directly with dicts (e.g., from tests),
-        # unlike chat_completions() which only goes through the frontend->backend flow
-        domain_request = self.translation_service.to_domain_request(
-            request_data, "responses"
-        )
-
-        # Prepare the payload for Responses API
-        payload = self.translation_service.from_domain_to_responses_request(
-            domain_request
-        )
-
-        # Override model if effective_model is provided
-        if effective_model:
-            payload["model"] = effective_model
-
-        # Update messages with processed_messages if available
-        if processed_messages:
-            try:
-                normalized_messages: list[dict[str, Any]] = []
-                for m in processed_messages:
-                    # If the message is a pydantic model, use model_dump
-                    if hasattr(m, "model_dump") and callable(m.model_dump):
-                        normalized_messages.append(
-                            dict(m.model_dump(exclude_none=False))
-                        )
-                        continue
-
-                    # Fallback: build a minimal dict
-                    msg: dict[str, Any] = {"role": getattr(m, "role", "user")}
-                    content = getattr(m, "content", None)
-                    msg["content"] = content
-
-                    # Add other message fields if present
-                    name = getattr(m, "name", None)
-                    if name:
-                        msg["name"] = name
-                    tool_calls = getattr(m, "tool_calls", None)
-                    if tool_calls:
-                        msg["tool_calls"] = tool_calls
-                    tool_call_id = getattr(m, "tool_call_id", None)
-                    if tool_call_id:
-                        msg["tool_call_id"] = tool_call_id
-                    normalized_messages.append(msg)
-
-                payload["messages"] = normalized_messages
-            except (KeyError, TypeError, AttributeError):
-                # Fallback - leave whatever the converter produced
-                pass
-
-        headers = kwargs.pop("headers_override", None)
-        if headers is None:
-            try:
-                if identity:
-                    self.identity = identity
-                headers = self.get_headers()
-            except Exception:
-                headers = None
-
-        api_base = kwargs.get("openai_url") or self.api_base_url
-        url = f"{api_base.rstrip('/')}/responses"
-
-        guarded_headers = ensure_loop_guard_header(headers)
-
-        if domain_request.stream:
-            # Return a domain-level streaming envelope
-            try:
-                content_iterator = await self._handle_streaming_response(
-                    url, payload, guarded_headers, domain_request.session_id or ""
-                )
-            except AuthenticationError as e:
-                raise HTTPException(status_code=401, detail=str(e))
-            return StreamingResponseEnvelope(
-                content=content_iterator,
-                media_type="text/event-stream",
-                headers={},
-            )
-        else:
-            # Return a domain ResponseEnvelope for non-streaming
-            return await self._handle_responses_non_streaming_response(
-                url, payload, guarded_headers, domain_request.session_id or ""
-            )
-
-    async def _handle_responses_non_streaming_response(
-        self,
-        url: str,
-        payload: dict[str, Any],
-        headers: dict[str, str] | None,
-        session_id: str,
-    ) -> ResponseEnvelope:
-        """Handle non-streaming Responses API responses with proper format conversion."""
-        if not headers or not headers.get("Authorization"):
-            raise AuthenticationError(message="No auth credentials found")
-
-        guarded_headers = ensure_loop_guard_header(headers)
-
-        try:
-            response = await self.client.post(
-                url, json=payload, headers=guarded_headers
-            )
-        except httpx.RequestError as e:
-            raise ServiceUnavailableError(message=f"Could not connect to backend ({e})")
-
-        if int(response.status_code) >= 400:
-            try:
-                err = response.json()
-            except Exception:
-                err = response.text
-            raise HTTPException(status_code=response.status_code, detail=err)
-
-        # For Responses API, we need to handle the response differently
-        # The response should already be in Responses API format from OpenAI
-        response_data = response.json()
-
-        # Convert to domain response first, then back to ensure consistency
-        # We'll treat the Responses API response as a special case of OpenAI response
-        domain_response = self.translation_service.to_domain_response(
-            response_data, "openai"
-        )
-
-        # Convert back to Responses API format for the final response
-        responses_content = self.translation_service.from_domain_to_responses_response(
-            domain_response
-        )
-
-        try:
-            response_headers = dict(response.headers)
-        except Exception:
-            try:
-                response_headers = dict(getattr(response, "headers", {}) or {})
-            except Exception:
-                response_headers = {}
-
-        return ResponseEnvelope(
-            content=responses_content,
-            status_code=response.status_code,
-            headers=response_headers,
-            usage=domain_response.usage,
-        )
-
-    async def list_models(self, api_base_url: str | None = None) -> dict[str, Any]:
-        headers = self.get_headers()
-        base = api_base_url or self.api_base_url
-        logger.info(f"OpenAIConnector list_models - base URL: {base}")
-        response = await self.client.get(f"{base.rstrip('/')}/models", headers=headers)
-        response.raise_for_status()
-        result = response.json()
-        return result  # type: ignore[no-any-return]  # type: ignore[no-any-return]
-
-
-backend_registry.register_backend("openai", OpenAIConnector)
->>>>>>> 18129200
+backend_registry.register_backend("openai", OpenAIConnector)