--- conflicted
+++ resolved
@@ -1,4 +1,3 @@
-<<<<<<< HEAD
 """
 Gemini OAuth Personal connector that uses access_token from gemini-cli oauth_creds.json file
 
@@ -167,10 +166,7 @@
                         logger.info(f"Credentials file modified: {event.src_path}")
 
                     # Schedule credential reload in the connector's event loop in a thread-safe way
-                    if (
-                        self.connector._main_loop
-                        and not self.connector._main_loop.is_closed()
-                    ):
+                    if self.connector._main_loop is not None:
                         try:
                             future = asyncio.run_coroutine_threadsafe(
                                 self.connector._handle_credentials_file_change(),
@@ -186,11 +182,28 @@
                     else:
                         if logger.isEnabledFor(logging.WARNING):
                             logger.warning(
-                                "No event loop available for credentials reload or loop is closed"
+                                "No event loop available for credentials reload"
                             )
             except Exception as e:
                 if logger.isEnabledFor(logging.ERROR):
                     logger.error(f"Error processing file modification event: {e}")
+
+
+class _StaticTokenCreds:
+    """Simple credentials wrapper for static OAuth tokens."""
+
+    def __init__(self, token: str) -> None:
+        self.token = token
+
+    def before_request(
+        self, request: Any, method: str, url: str, headers: dict
+    ) -> None:
+        """Apply the token to the authentication header."""
+        headers["Authorization"] = f"Bearer {self.token}"
+
+    def refresh(self, request: Any) -> None:
+        """No-op: token is managed by the CLI; we reload from file when needed."""
+        return
 
 
 class GeminiOAuthPersonalConnector(GeminiBackend):
@@ -1211,20 +1224,6 @@
 
             # Build a simple authorized session wrapper using Requests
             # We use AuthorizedSession with a bare Credentials-like shim
-            class _StaticTokenCreds:
-                def __init__(self, token: str) -> None:
-                    self.token = token
-
-                def before_request(
-                    self, request: Any, method: str, url: str, headers: dict
-                ) -> None:
-                    """Apply the token to the authentication header."""
-                    headers["Authorization"] = f"Bearer {self.token}"
-
-                def refresh(self, request: Any) -> None:
-                    # No-op: token is managed by the CLI; we reload from file when needed
-                    return
-
             auth_session = google.auth.transport.requests.AuthorizedSession(
                 _StaticTokenCreds(access_token)
             )
@@ -1483,19 +1482,6 @@
             access_token = self._oauth_credentials.get("access_token")
             if not access_token:
                 raise AuthenticationError("Missing access_token in OAuth credentials")
-
-            class _StaticTokenCreds:
-                def __init__(self, token: str) -> None:
-                    self.token = token
-
-                def before_request(
-                    self, request: Any, method: str, url: str, headers: dict
-                ) -> None:
-                    """Apply the token to the authentication header."""
-                    headers["Authorization"] = f"Bearer {self.token}"
-
-                def refresh(self, request: Any) -> None:
-                    return
 
             auth_session = google.auth.transport.requests.AuthorizedSession(
                 _StaticTokenCreds(access_token)
@@ -1723,8 +1709,6 @@
                     )
                     yield ProcessedResponse(content=final_chunk)
 
-                except BackendError:
-                    raise
                 except Exception as e:
                     logger.error(f"Error in streaming generator: {e}", exc_info=True)
                     error_chunk = self.translation_service.to_domain_stream_chunk(
@@ -2076,2069 +2060,4 @@
 
 backend_registry.register_backend(
     "gemini-cli-oauth-personal", GeminiOAuthPersonalConnector
-)
-=======
-"""
-Gemini OAuth Personal connector that uses access_token from gemini-cli oauth_creds.json file
-
-This connector replicates the authentication approach used by the Gemini CLI tool and KiloCode's
-"Google CLI" authentication method, using the Code Assist API endpoint (cloudcode-pa.googleapis.com)
-and OAuth2 authentication with the same client credentials and scopes as the CLI.
-
-Unlike the standard Gemini backend, this connector makes API calls directly to the
-Code Assist API using OAuth authentication, which allows it to bypass the API key
-requirement for the public Gemini API.
-
-=== CRITICAL IMPLEMENTATION NOTES ===
-
-1. API ENDPOINTS:
-   - Base URL: https://cloudcode-pa.googleapis.com (NOT the standard Gemini API)
-   - API Version: v1internal (NOT v1beta or v1)
-   - Key endpoints:
-     * :loadCodeAssist - Check if user has existing project
-     * :onboardUser - Onboard user to free tier if no project exists
-     * :streamGenerateContent - Generate responses (MUST use ?alt=sse parameter)
-
-2. FREE TIER ONBOARDING (MOST CRITICAL):
-   - The free-tier uses a MANAGED Google Cloud project
-   - When onboarding to free-tier, DO NOT include the "cloudaicompanionProject" field AT ALL
-   - Including this field (even as null/None) causes "Precondition Failed" errors
-   - The API will return a managed project ID (e.g., "charismatic-fragment-mxnz0")
-
-3. TIER SELECTION LOGIC:
-   - The "standard-tier" requires a user-defined Google Cloud project
-   - If standard-tier is default and has userDefinedCloudaicompanionProject=true,
-     we MUST use "free-tier" instead
-   - KiloCode uses "free-tier" as fallback, NOT "standard-tier"
-
-4. MODEL NAMES:
-   - Must use Code Assist API model names, NOT standard Gemini model names
-   - Correct: "gemini-1.5-flash-002", "gemini-2.0-flash-001"
-   - WRONG: "gemini-pro" (doesn't exist in Code Assist API)
-
-5. AUTHENTICATION:
-   - Uses the same OAuth client ID/secret as the official gemini CLI
-   - These are PUBLIC credentials meant for CLI applications
-   - Credentials are stored in ~/.gemini/oauth_creds.json
-   - Tokens are automatically refreshed when expired
-
-6. REQUEST FORMAT:
-   - Uses different format than standard Gemini API
-   - Body structure: {"model": ..., "project": ..., "request": {...}}
-   - NOT the standard Gemini format
-
-7. RESPONSE FORMAT:
-   - Uses Server-Sent Events (SSE) streaming
-   - Each line starts with "data: " followed by JSON
-   - Must parse SSE format, not regular JSON response
-
-This implementation exactly matches KiloCode's approach, which only requires
-the path to the credentials file as input - no Google Cloud project configuration needed.
-"""
-
-import asyncio
-import concurrent.futures
-import contextlib
-import json
-import logging
-import shutil
-import subprocess
-import time
-import uuid
-from collections.abc import AsyncGenerator
-from pathlib import Path
-from typing import TYPE_CHECKING, Any
-
-import google.auth
-import google.auth.transport.requests
-import google.oauth2.credentials
-import httpx
-import requests  # type: ignore[import-untyped]
-import tiktoken
-from fastapi import HTTPException
-from watchdog.events import FileSystemEventHandler
-from watchdog.observers import Observer
-
-from src.core.domain.chat import (
-    CanonicalChatResponse,
-    ChatCompletionChoice,
-    ChatCompletionChoiceMessage,
-)
-
-if TYPE_CHECKING:
-    from watchdog.observers.api import BaseObserver
-
-from src.connectors.utils.gemini_request_counter import DailyRequestCounter
-from src.core.common.exceptions import (
-    APIConnectionError,
-    APITimeoutError,
-    AuthenticationError,
-    BackendError,
-    ServiceUnavailableError,
-)
-from src.core.config.app_config import AppConfig
-from src.core.domain.responses import (
-    ProcessedResponse,
-    ResponseEnvelope,
-    StreamingResponseEnvelope,
-)
-from src.core.security.loop_prevention import LOOP_GUARD_HEADER, LOOP_GUARD_VALUE
-from src.core.services.backend_registry import backend_registry
-from src.core.services.translation_service import TranslationService
-
-from .gemini import GeminiBackend
-
-# Code Assist API endpoint (matching the CLI's endpoint):
-#   https://cloudcode-pa.googleapis.com
-CODE_ASSIST_ENDPOINT = "https://cloudcode-pa.googleapis.com"
-# API version: v1internal
-# Default model example: "codechat-bison"
-# Default project for free tier used in UserTierId enum: "free-tier"
-
-logger = logging.getLogger(__name__)
-
-
-TOKEN_EXPIRY_BUFFER_SECONDS = 30.0
-CLI_REFRESH_THRESHOLD_SECONDS = 120.0
-CLI_REFRESH_COOLDOWN_SECONDS = 30.0
-CLI_REFRESH_COMMAND = [
-    "gemini",
-    "-m",
-    "gemini-2.5-flash",
-    "-y",
-    "-p",
-    "Hi. What's up?",
-]
-
-# Timeout configuration for streaming requests
-# Connection timeout: time to establish connection
-DEFAULT_CONNECTION_TIMEOUT = 60.0
-# Read timeout: time between chunks during streaming (much longer for large responses)
-DEFAULT_READ_TIMEOUT = 300.0  # 5 minutes to handle large file reads and long responses
-
-
-class GeminiPersonalCredentialsFileHandler(FileSystemEventHandler):
-    """File system event handler for monitoring OAuth credentials file changes."""
-
-    def __init__(self, connector: "GeminiOAuthPersonalConnector"):
-        """Initialize the file handler with reference to the connector.
-
-        Args:
-            connector: The GeminiOAuthPersonalConnector instance to notify of file changes
-        """
-        super().__init__()
-        self.connector = connector
-
-    def on_modified(self, event):
-        """Handle file modification events."""
-        if not event.is_directory:
-            # Compare paths using Path objects to handle Windows/Unix differences
-            try:
-                event_path = Path(event.src_path).resolve()
-                credentials_path = (
-                    self.connector._credentials_path.resolve()
-                    if self.connector._credentials_path
-                    else None
-                )
-
-                if credentials_path and event_path == credentials_path:
-                    if logger.isEnabledFor(logging.INFO):
-                        logger.info(f"Credentials file modified: {event.src_path}")
-
-                    # Schedule credential reload in the connector's event loop in a thread-safe way
-                    if self.connector._main_loop is not None:
-                        try:
-                            future = asyncio.run_coroutine_threadsafe(
-                                self.connector._handle_credentials_file_change(),
-                                self.connector._main_loop,
-                            )
-                            # Store reference to prevent task from being garbage collected
-                            self.connector._pending_reload_task = future
-                        except Exception as e:
-                            if logger.isEnabledFor(logging.ERROR):
-                                logger.error(
-                                    f"Failed to schedule credentials reload: {e}"
-                                )
-                    else:
-                        if logger.isEnabledFor(logging.WARNING):
-                            logger.warning(
-                                "No event loop available for credentials reload"
-                            )
-            except Exception as e:
-                if logger.isEnabledFor(logging.ERROR):
-                    logger.error(f"Error processing file modification event: {e}")
-
-
-class _StaticTokenCreds:
-    """Simple credentials wrapper for static OAuth tokens."""
-
-    def __init__(self, token: str) -> None:
-        self.token = token
-
-    def before_request(
-        self, request: Any, method: str, url: str, headers: dict
-    ) -> None:
-        """Apply the token to the authentication header."""
-        headers["Authorization"] = f"Bearer {self.token}"
-
-    def refresh(self, request: Any) -> None:
-        """No-op: token is managed by the CLI; we reload from file when needed."""
-        return
-
-
-class GeminiOAuthPersonalConnector(GeminiBackend):
-    """Connector that uses access_token from gemini-cli oauth_creds.json file.
-
-    This is a specialized Gemini connector that reads the access_token
-    from the gemini-cli generated oauth_creds.json file and uses it as the API key.
-    It handles token refresh automatically when the token expires.
-    """
-
-    _project_id: str | None = None
-
-    backend_type: str = "gemini-cli-oauth-personal"
-
-    def __init__(
-        self,
-        client: httpx.AsyncClient,
-        config: AppConfig,
-        translation_service: TranslationService,
-    ) -> None:
-        super().__init__(
-            client, config, translation_service
-        )  # Pass translation_service to super
-        self.name = "gemini-cli-oauth-personal"
-        self.is_functional = False
-        self._oauth_credentials: dict[str, Any] | None = None
-        self._credentials_path: Path | None = None
-        self._last_modified: float = 0
-        self._refresh_token: str | None = None
-        self._token_refresh_lock = asyncio.Lock()
-        self.translation_service = translation_service
-        # Use BaseObserver for type checking to ensure stop/join are recognized by mypy
-        self._file_observer: BaseObserver | None = None
-        self._credential_validation_errors: list[str] = []
-        self._initialization_failed = False
-        self._last_validation_time = 0.0
-        self._pending_reload_task: asyncio.Task | concurrent.futures.Future | None = (
-            None
-        )
-        self._last_cli_refresh_attempt = 0.0
-        self._cli_refresh_process: subprocess.Popen[bytes] | None = None
-        # Store reference to the main event loop for thread-safe operations
-        self._main_loop: asyncio.AbstractEventLoop | None = None
-        # Flag to track if quota has been exceeded
-        self._quota_exceeded = False
-        self._request_counter: DailyRequestCounter | None = None
-
-        # Check environment variable to allow disabling health checks globally
-        import os
-
-        disable_health_checks = os.getenv("DISABLE_HEALTH_CHECKS", "false").lower() in (
-            "true",
-            "1",
-            "yes",
-        )
-
-        # Start as checked only if explicitly disabled via env, otherwise require first-use check
-        self._health_checked: bool = disable_health_checks
-
-        # Set custom .gemini directory path (will be set in initialize)
-        self.gemini_cli_oauth_path: str | None = None
-        self._request_counter = DailyRequestCounter(
-            persistence_path=Path("data/gemini_oauth_request_count.json"), limit=1000
-        )
-
-    def is_backend_functional(self) -> bool:
-        """Check if backend is functional and ready to handle requests.
-
-        Returns:
-            bool: True if backend is functional, False otherwise
-        """
-        return (
-            self.is_functional
-            and not self._initialization_failed
-            and len(self._credential_validation_errors) == 0
-        )
-
-    def get_validation_errors(self) -> list[str]:
-        """Get the current list of credential validation errors.
-
-        Returns:
-            List of validation error messages
-        """
-        return self._credential_validation_errors.copy()
-
-    def _validate_credentials_structure(
-        self, credentials: dict[str, Any]
-    ) -> tuple[bool, list[str]]:
-        """Validate the structure and content of OAuth credentials.
-
-        Args:
-            credentials: The credentials dictionary to validate
-
-        Returns:
-            Tuple of (is_valid, list_of_errors)
-        """
-        errors = []
-
-        # Required fields for OAuth credentials
-        required_fields = ["access_token"]
-        for field in required_fields:
-            if field not in credentials:
-                errors.append(f"Missing required field: {field}")
-            elif not isinstance(credentials[field], str) or not credentials[field]:
-                errors.append(f"Invalid {field}: must be a non-empty string")
-
-        # Optional refresh token validation
-        if "refresh_token" in credentials and (
-            not isinstance(credentials["refresh_token"], str)
-            or not credentials["refresh_token"]
-        ):
-            errors.append("Invalid refresh_token: must be a non-empty string")
-
-        # Expiry validation (if present)
-        if "expiry_date" in credentials:
-            expiry = credentials["expiry_date"]
-            if not isinstance(expiry, int | float):
-                errors.append("Invalid expiry_date: must be a number (ms)")
-            else:
-                # Record expired status without failing validation; refresh logic handles it
-                import datetime
-
-                current_utc_s = datetime.datetime.now(datetime.timezone.utc).timestamp()
-                if current_utc_s >= float(expiry) / 1000.0 and logger.isEnabledFor(
-                    logging.INFO
-                ):
-                    logger.info(
-                        "Loaded Gemini OAuth credentials appear expired; refresh will be triggered."
-                    )
-
-        return len(errors) == 0, errors
-
-    def _validate_credentials_file_exists(self) -> tuple[bool, list[str]]:
-        """Validate that the OAuth credentials file exists and is readable.
-
-        Returns:
-            Tuple of (is_valid, list_of_errors)
-        """
-        errors = []
-
-        # Use custom path if provided, otherwise default to ~/.gemini
-        if self.gemini_cli_oauth_path:
-            creds_path = Path(self.gemini_cli_oauth_path) / "oauth_creds.json"
-        else:
-            home_dir = Path.home()
-            creds_path = home_dir / ".gemini" / "oauth_creds.json"
-
-        if not creds_path.exists():
-            errors.append(f"OAuth credentials file not found at {creds_path}")
-            return False, errors
-
-        if not creds_path.is_file():
-            errors.append(
-                f"OAuth credentials path exists but is not a file: {creds_path}"
-            )
-            return False, errors
-
-        try:
-            with open(creds_path, encoding="utf-8") as f:
-                credentials = json.load(f)
-
-            # Validate the loaded credentials
-            is_valid, validation_errors = self._validate_credentials_structure(
-                credentials
-            )
-            errors.extend(validation_errors)
-
-            return is_valid, errors
-
-        except json.JSONDecodeError as e:
-            errors.append(f"Invalid JSON in credentials file: {e}")
-            return False, errors
-        except PermissionError:
-            errors.append(f"Permission denied reading credentials file: {creds_path}")
-            return False, errors
-        except Exception as e:
-            errors.append(f"Unexpected error reading credentials file: {e}")
-            return False, errors
-
-    def _fail_init(self, errors: list[str]) -> None:
-        """Mark initialization as failed with given errors."""
-        self._credential_validation_errors = errors
-        self._initialization_failed = True
-        self.is_functional = False
-
-    def _degrade(self, errors: list[str]) -> None:
-        """Degrade backend functionality due to credential issues."""
-        self._credential_validation_errors = errors
-        self.is_functional = False
-
-    def _recover(self) -> None:
-        """Recover backend functionality after credential issues are resolved."""
-        self._credential_validation_errors = []
-        self.is_functional = True
-        self._initialization_failed = False
-
-    def _handle_streaming_error(self, response: requests.Response) -> None:
-        """Handle errors from streaming responses, checking for quota issues."""
-        if response.status_code >= 400:
-            try:
-                error_detail = response.json()
-            except Exception:
-                error_detail = response.text
-
-            if (
-                response.status_code == 429
-                and isinstance(error_detail, dict)
-                and "Quota exceeded" in error_detail.get("error", {}).get("message", "")
-            ):
-                self._mark_backend_unusable()
-                raise BackendError(
-                    message=f"Gemini CLI OAuth quota exceeded: {error_detail}",
-                    code="quota_exceeded",
-                    status_code=response.status_code,
-                )
-
-            raise BackendError(
-                message=f"Code Assist API streaming error: {error_detail}",
-                code="code_assist_error",
-                status_code=response.status_code,
-            )
-
-    def _mark_backend_unusable(self) -> None:
-        """Mark this backend as unusable by removing it from functional backends list.
-
-        This method is called when quota exceeded errors are detected and the backend
-        should no longer be used for requests.
-        """
-        # We don't have direct access to the DI container here; just mark ourselves unusable.
-        self.is_functional = False
-        self._quota_exceeded = True
-
-        logger.error(
-            "Backend %s marked as unusable due to quota exceeded. "
-            "Manual intervention may be required to restore functionality.",
-            self.name,
-        )
-
-    def _start_file_watching(self) -> None:
-        """Start watching the credentials file for changes."""
-        if not self._credentials_path or self._file_observer:
-            return
-
-        try:
-            event_handler = GeminiPersonalCredentialsFileHandler(self)
-            self._file_observer = Observer()
-            # Watch the parent directory of the credentials file
-            watch_dir = self._credentials_path.parent
-            self._file_observer.schedule(event_handler, str(watch_dir), recursive=False)
-            self._file_observer.start()
-            if logger.isEnabledFor(logging.INFO):
-                logger.info(
-                    f"Started watching credentials file: {self._credentials_path}"
-                )
-        except Exception as e:
-            if logger.isEnabledFor(logging.WARNING):
-                logger.warning(f"Failed to start file watching: {e}")
-
-    def _stop_file_watching(self) -> None:
-        """Stop watching the credentials file."""
-        observer = self._file_observer
-        if observer:
-            try:
-                observer.stop()
-                observer.join()
-                self._file_observer = None
-                if logger.isEnabledFor(logging.INFO):
-                    logger.info("Stopped watching credentials file")
-            except Exception as e:
-                if logger.isEnabledFor(logging.WARNING):
-                    logger.warning(f"Error stopping file watcher: {e}")
-
-    async def _handle_credentials_file_change(self) -> None:
-        """Handle credentials file change event.
-
-        This method is called when the file system watcher detects a change to the
-        oauth_creds.json file. It forces a reload of credentials bypassing the cache
-        to ensure the latest token is loaded even if the file timestamp didn't change.
-        """
-        try:
-            if logger.isEnabledFor(logging.INFO):
-                logger.info("Handling credentials file change...")
-
-            # Validate file first
-            ok, errs = self._validate_credentials_file_exists()
-            if not ok:
-                self._degrade(errs)
-                if logger.isEnabledFor(logging.WARNING):
-                    logger.warning(
-                        f"Updated credentials file is invalid: {'; '.join(errs)}"
-                    )
-                return
-
-            # Attempt to reload with force_reload=True to bypass cache
-            if await self._load_oauth_credentials(force_reload=True):
-                refreshed = await self._refresh_token_if_needed()
-                if refreshed:
-                    self._recover()
-                    if logger.isEnabledFor(logging.INFO):
-                        logger.info(
-                            "Successfully reloaded credentials from updated file"
-                        )
-                else:
-                    self._degrade(
-                        ["Credentials refreshed from file but token remains invalid"]
-                    )
-                    if logger.isEnabledFor(logging.WARNING):
-                        logger.warning(
-                            "Credentials file reload completed but token is still invalid"
-                        )
-            else:
-                self._degrade(["Failed to reload credentials after file change"])
-                if logger.isEnabledFor(logging.ERROR):
-                    logger.error("Failed to reload credentials after file change")
-
-        except Exception as e:
-            self._degrade([f"Error handling credentials file change: {e}"])
-            if logger.isEnabledFor(logging.ERROR):
-                logger.error(
-                    f"Error handling credentials file change: {e}", exc_info=True
-                )
-
-    async def _validate_runtime_credentials(self) -> bool:
-        """Validate credentials at runtime with throttling.
-
-        Returns:
-            bool: True if credentials are valid, False otherwise
-        """
-        now = time.time()
-        if now - self._last_validation_time < 30:
-            return self.is_backend_functional()
-        self._last_validation_time = now
-
-        refreshed = await self._refresh_token_if_needed()
-        if not refreshed:
-            self._degrade(["Token expired and automatic refresh failed"])
-            if logger.isEnabledFor(logging.WARNING):
-                logger.warning(
-                    "Token validation failed; automatic refresh did not produce a valid token."
-                )
-            return False
-
-        if not self.is_backend_functional():
-            self._recover()
-        return True
-
-    def _seconds_until_token_expiry(self) -> float | None:
-        """Return seconds remaining before token expiry, or None if unknown."""
-        if not self._oauth_credentials:
-            return None
-
-        expiry_value = self._oauth_credentials.get("expiry_date")
-        if not isinstance(expiry_value, int | float):
-            return None
-
-        expiry_seconds = float(expiry_value) / 1000.0
-        return expiry_seconds - time.time()
-
-    def _is_token_expired(
-        self, buffer_seconds: float = TOKEN_EXPIRY_BUFFER_SECONDS
-    ) -> bool:
-        """Check if the current access token is expired or within buffer window."""
-        if not self._oauth_credentials:
-            return True
-
-        seconds_remaining = self._seconds_until_token_expiry()
-        if seconds_remaining is None:
-            return False
-
-        return seconds_remaining <= buffer_seconds
-
-    def _should_trigger_cli_refresh(self) -> bool:
-        """Determine whether we should proactively trigger CLI token refresh."""
-        if not self._oauth_credentials:
-            return True
-
-        seconds_remaining = self._seconds_until_token_expiry()
-        if seconds_remaining is None:
-            return False
-
-        if seconds_remaining > CLI_REFRESH_THRESHOLD_SECONDS:
-            return False
-
-        now = time.time()
-        if (now - self._last_cli_refresh_attempt) < CLI_REFRESH_COOLDOWN_SECONDS:
-            return False
-
-        return not (
-            self._cli_refresh_process and self._cli_refresh_process.poll() is None
-        )
-
-    def _launch_cli_refresh_process(self) -> None:
-        """Launch gemini CLI command to refresh the OAuth token in background."""
-        now = time.time()
-
-        if (now - self._last_cli_refresh_attempt) < CLI_REFRESH_COOLDOWN_SECONDS:
-            return
-
-        if self._cli_refresh_process and self._cli_refresh_process.poll() is None:
-            return
-
-        try:
-            command = list(CLI_REFRESH_COMMAND)
-            executable = shutil.which(command[0])
-            if executable:
-                command[0] = executable
-            else:
-                raise FileNotFoundError(command[0])
-
-            self._cli_refresh_process = subprocess.Popen(  # - intended CLI call
-                command,
-                stdout=subprocess.DEVNULL,
-                stderr=subprocess.DEVNULL,
-            )
-            self._last_cli_refresh_attempt = now
-            if logger.isEnabledFor(logging.INFO):
-                logger.info("Triggered Gemini CLI background refresh process")
-        except FileNotFoundError:
-            self._last_cli_refresh_attempt = now
-            if logger.isEnabledFor(logging.ERROR):
-                logger.error(
-                    "Gemini CLI binary not found; cannot refresh OAuth token automatically."
-                )
-        except Exception as exc:  # pragma: no cover - defensive logging
-            self._last_cli_refresh_attempt = now
-            if logger.isEnabledFor(logging.ERROR):
-                logger.error(
-                    "Failed to launch Gemini CLI for token refresh: %s",
-                    exc,
-                    exc_info=True,
-                )
-
-    async def _poll_for_new_token(self) -> bool:
-        """Poll the credential file for an updated token after CLI refresh."""
-        for _ in range(5):
-            await asyncio.sleep(1)
-            loaded = await self._load_oauth_credentials()
-            if loaded and not self._is_token_expired():
-                return True
-
-        return not self._is_token_expired()
-
-    def _get_refresh_token(self) -> str | None:
-        """Get refresh token, either from credentials or cached value."""
-        if self._refresh_token:
-            return self._refresh_token
-
-        if self._oauth_credentials and "refresh_token" in self._oauth_credentials:
-            self._refresh_token = self._oauth_credentials["refresh_token"]
-            return self._refresh_token
-
-        return None
-
-    async def _refresh_token_if_needed(self) -> bool:
-        """Ensure a valid access token is available, refreshing when necessary."""
-        if not self._oauth_credentials:
-            await self._load_oauth_credentials()
-
-        if not self._oauth_credentials:
-            return False
-
-        expired = self._is_token_expired()
-        near_expiry = self._should_trigger_cli_refresh()
-
-        if not expired and not near_expiry:
-            return True
-
-        async with self._token_refresh_lock:
-            if not self._oauth_credentials:
-                await self._load_oauth_credentials()
-
-            if not self._oauth_credentials:
-                return False
-
-            expired = self._is_token_expired()
-            near_expiry = self._should_trigger_cli_refresh()
-
-            if not expired and near_expiry:
-                self._launch_cli_refresh_process()
-                return True
-
-            if not expired:
-                return True
-
-            if logger.isEnabledFor(logging.INFO):
-                logger.info(
-                    "Access token expired; reloading credentials and invoking CLI refresh if needed."
-                )
-
-            reloaded = await self._load_oauth_credentials()
-            if reloaded and not self._is_token_expired():
-                if self._should_trigger_cli_refresh():
-                    self._launch_cli_refresh_process()
-                return True
-
-            self._launch_cli_refresh_process()
-
-            refreshed = await self._poll_for_new_token()
-            if refreshed:
-                return True
-
-            if logger.isEnabledFor(logging.WARNING):
-                logger.warning(
-                    "Automatic Gemini CLI refresh did not produce a valid token in time."
-                )
-            return False
-
-    async def _save_oauth_credentials(self, credentials: dict[str, Any]) -> None:
-        """Save OAuth credentials to oauth_creds.json file."""
-        try:
-            home_dir = Path.home()
-            gemini_dir = home_dir / ".gemini"
-            gemini_dir.mkdir(parents=True, exist_ok=True)  # Ensure directory exists
-            creds_path = gemini_dir / "oauth_creds.json"
-
-            with open(creds_path, "w", encoding="utf-8") as f:
-                json.dump(credentials, f, indent=4)
-            if logger.isEnabledFor(logging.INFO):
-                logger.info(f"Gemini OAuth credentials saved to {creds_path}")
-        except OSError as e:
-            if logger.isEnabledFor(logging.ERROR):
-                logger.error(
-                    f"Error saving Gemini OAuth credentials: {e}", exc_info=True
-                )
-
-    async def _load_oauth_credentials(self, force_reload: bool = False) -> bool:
-        """Load OAuth credentials from oauth_creds.json file.
-
-        Args:
-            force_reload: If True, bypass cache and force reload from file even if timestamp unchanged
-
-        Returns:
-            bool: True if credentials loaded successfully, False otherwise
-        """
-        try:
-            # Use custom path if provided, otherwise default to ~/.gemini
-            if self.gemini_cli_oauth_path:
-                creds_path = Path(self.gemini_cli_oauth_path) / "oauth_creds.json"
-            else:
-                home_dir = Path.home()
-                creds_path = home_dir / ".gemini" / "oauth_creds.json"
-            self._credentials_path = creds_path
-
-            if not creds_path.exists():
-                if logger.isEnabledFor(logging.WARNING):
-                    logger.warning(
-                        f"Gemini OAuth credentials not found at {creds_path}"
-                    )
-                return False
-
-            # Check if file has been modified since last load (unless force_reload is True)
-            if not force_reload:
-                try:
-                    current_modified = creds_path.stat().st_mtime
-                    if (
-                        current_modified == self._last_modified
-                        and self._oauth_credentials
-                    ):
-                        # File hasn't changed and credentials are in memory, no need to reload
-                        if logger.isEnabledFor(logging.DEBUG):
-                            logger.debug(
-                                "Gemini OAuth credentials file not modified, using cached."
-                            )
-                        return True
-                except OSError:
-                    # If cannot get file stats, proceed with reading
-                    pass
-
-            # Update last modified time
-            try:
-                current_modified = creds_path.stat().st_mtime
-                self._last_modified = current_modified
-            except OSError:
-                pass
-
-            with open(creds_path, encoding="utf-8") as f:
-                credentials = json.load(f)
-
-            # Validate essential fields
-            if "access_token" not in credentials:
-                if logger.isEnabledFor(logging.WARNING):
-                    logger.warning(
-                        "Malformed Gemini OAuth credentials: missing access_token"
-                    )
-                return False
-
-            self._oauth_credentials = credentials
-            if logger.isEnabledFor(logging.INFO):
-                log_msg = "Successfully loaded Gemini OAuth credentials"
-                if force_reload:
-                    log_msg += " (force reload)"
-                logger.info(log_msg + ".")
-            return True
-        except json.JSONDecodeError as e:
-            if logger.isEnabledFor(logging.ERROR):
-                logger.error(
-                    f"Error decoding Gemini OAuth credentials JSON: {e}",
-                    exc_info=True,
-                )
-            return False
-        except OSError as e:
-            if logger.isEnabledFor(logging.ERROR):
-                logger.error(
-                    f"Error loading Gemini OAuth credentials: {e}", exc_info=True
-                )
-            return False
-
-    async def initialize(self, **kwargs: Any) -> None:
-        """Initialize backend with enhanced validation following the stale token handling pattern."""
-        if logger.isEnabledFor(logging.INFO):
-            logger.info(
-                "Initializing Gemini OAuth Personal backend with enhanced validation."
-            )
-
-        # Capture the current event loop for thread-safe operations
-        try:
-            self._main_loop = asyncio.get_running_loop()
-        except RuntimeError:
-            # If no running loop, create a new one
-            self._main_loop = asyncio.new_event_loop()
-            asyncio.set_event_loop(self._main_loop)
-
-        # Set the API base URL for Google Code Assist API (used by oauth-personal)
-        self.gemini_api_base_url = kwargs.get(
-            "gemini_api_base_url", "https://cloudcode-pa.googleapis.com"
-        )
-
-        # Set custom .gemini directory path (defaults to ~/.gemini)
-        self.gemini_cli_oauth_path = kwargs.get("gemini_cli_oauth_path")
-
-        # 1) Startup validation pipeline
-        # First validate credentials file exists and is readable
-        ok, errs = self._validate_credentials_file_exists()
-        if not ok:
-            self._fail_init(errs)
-            return
-
-        # 2) Load credentials into memory
-        if not await self._load_oauth_credentials():
-            self._fail_init(["Failed to load credentials despite validation passing"])
-            return
-
-        # 3) Structure validation
-        if self._oauth_credentials is not None:
-            ok, errs = self._validate_credentials_structure(self._oauth_credentials)
-            if not ok:
-                self._fail_init(errs)
-                return
-        else:
-            self._fail_init(["OAuth credentials are None after loading"])
-            return
-
-        # 4) Refresh if needed
-        if not await self._refresh_token_if_needed():
-            pending_message = "OAuth token refresh pending; Gemini CLI background refresh was triggered."
-            self._degrade([pending_message])
-            self._start_file_watching()
-            self._initialization_failed = False
-            self._last_validation_time = time.time()
-            if logger.isEnabledFor(logging.WARNING):
-                logger.warning(
-                    "Gemini OAuth Personal backend started with an expired token; "
-                    "waiting for the Gemini CLI to refresh credentials."
-                )
-            return
-
-        # 5) Load models (non-fatal)
-        try:
-            await self._ensure_models_loaded()
-        except Exception as e:
-            if logger.isEnabledFor(logging.WARNING):
-                logger.warning(
-                    f"Failed to load models during initialization: {e}", exc_info=True
-                )
-            # Continue with initialization even if model loading fails
-
-        # 6) Start file watching and mark functional
-        self._start_file_watching()
-        self.is_functional = True
-        self._last_validation_time = time.time()
-
-        if logger.isEnabledFor(logging.INFO):
-            logger.info(
-                f"Gemini OAuth Personal backend initialized successfully with {len(self.available_models)} models."
-            )
-
-    async def _ensure_models_loaded(self) -> None:
-        """Fetch models if not already cached - OAuth version.
-
-        Note: The Code Assist API doesn't have a models list endpoint,
-        so we use a hardcoded list of known models based on the official
-        gemini-cli source code (as of 2025).
-        """
-        if not self.available_models and self._oauth_credentials:
-            # Code Assist API doesn't have a /v1internal/models endpoint
-            # Use a hardcoded list based on gemini-cli's tokenLimits.ts and models.ts
-            self.available_models = [
-                # Current generation (2.5 series) - DEFAULT models
-                "gemini-2.5-pro",
-                "gemini-2.5-flash",
-                "gemini-2.5-flash-lite",
-                # Preview models
-                "gemini-2.5-pro-preview-05-06",
-                "gemini-2.5-pro-preview-06-05",
-                "gemini-2.5-flash-preview-05-20",
-                # 2.0 series
-                "gemini-2.0-flash",
-                "gemini-2.0-flash-thinking-exp-1219",
-                "gemini-2.0-flash-preview-image-generation",
-                # 1.5 series
-                "gemini-1.5-pro",
-                "gemini-1.5-flash",
-                # Embedding model
-                "gemini-embedding-001",
-            ]
-            if logger.isEnabledFor(logging.INFO):
-                logger.info(
-                    f"Loaded {len(self.available_models)} known Code Assist models"
-                )
-
-    async def list_models(
-        self, *, gemini_api_base_url: str, key_name: str, api_key: str
-    ) -> dict[str, Any]:
-        """List available models using OAuth authentication - ignores API key params."""
-        if not self._oauth_credentials or not self._oauth_credentials.get(
-            "access_token"
-        ):
-            raise HTTPException(
-                status_code=401, detail="No OAuth access token available"
-            )
-
-        headers = {"Authorization": f"Bearer {self._oauth_credentials['access_token']}"}
-        base_url = self.gemini_api_base_url or CODE_ASSIST_ENDPOINT
-        url = f"{base_url}/v1internal/models"
-
-        try:
-            response = await self.client.get(url, headers=headers)
-            if response.status_code >= 400:
-                try:
-                    error_detail = response.json()
-                except Exception:
-                    error_detail = response.text
-                raise BackendError(
-                    message=str(error_detail),
-                    code="gemini_oauth_error",
-                    status_code=response.status_code,
-                    backend_name=self.backend_type,
-                )
-            result: dict[str, Any] = response.json()
-            return result
-        except httpx.TimeoutException as e:
-            if logger.isEnabledFor(logging.ERROR):
-                logger.error(
-                    "Timeout connecting to Gemini OAuth API: %s", e, exc_info=True
-                )
-            raise ServiceUnavailableError(
-                message=f"Timeout connecting to Gemini OAuth API ({e})"
-            )
-        except httpx.RequestError as e:
-            if logger.isEnabledFor(logging.ERROR):
-                logger.error(
-                    "Request error connecting to Gemini OAuth API: %s", e, exc_info=True
-                )
-            raise ServiceUnavailableError(
-                message=f"Could not connect to Gemini OAuth API ({e})"
-            )
-
-    async def _resolve_gemini_api_config(
-        self,
-        gemini_api_base_url: str | None,
-        openrouter_api_base_url: str | None,
-        api_key: str | None,
-        **kwargs: Any,
-    ) -> tuple[str, dict[str, str]]:
-        """Override to use access_token from OAuth credentials instead of API key."""
-        # Use the OAuth access token for authentication
-        if not self._oauth_credentials or not self._oauth_credentials.get(
-            "access_token"
-        ):
-            raise HTTPException(
-                status_code=401,
-                detail="No valid Gemini OAuth access token available. Please authenticate.",
-            )
-
-        # Prefer explicit params, then kwargs, then instance attributes
-        base = (
-            gemini_api_base_url
-            or openrouter_api_base_url
-            or kwargs.get("gemini_api_base_url")
-            or getattr(self, "gemini_api_base_url", None)
-        )
-
-        if not base:
-            raise HTTPException(
-                status_code=500, detail="Gemini API base URL must be provided."
-            )
-
-        # Use OAuth access token instead of API key (reload if expired)
-        # Ensure token is fresh enough
-        await self._refresh_token_if_needed()
-        access_token = (
-            self._oauth_credentials.get("access_token")
-            if self._oauth_credentials
-            else None
-        )
-        if not access_token:
-            raise HTTPException(
-                status_code=401, detail="Missing access_token after refresh."
-            )
-        return base.rstrip("/"), {"Authorization": f"Bearer {access_token}"}
-
-    async def _perform_health_check(self) -> bool:
-        """Perform a health check by testing API connectivity.
-
-        This method tests actual API connectivity by making a simple request to verify
-        the OAuth token works and the service is accessible.
-
-        Returns:
-            bool: True if health check passes, False otherwise
-        """
-        try:
-            # Ensure token is refreshed before testing
-            if not await self._refresh_token_if_needed():
-                logger.warning("Health check failed - couldn't refresh OAuth token")
-                return False
-
-            # Test API connectivity with a simple GET request
-            if not self._oauth_credentials or not self._oauth_credentials.get(
-                "access_token"
-            ):
-                logger.warning("Health check failed - no access token available")
-                return False
-
-            # Use the httpx client to make a simple API call (expected by tests)
-            base_url = self.gemini_api_base_url or CODE_ASSIST_ENDPOINT
-            url = f"{base_url}/v1internal/models"  # Simple models endpoint
-            headers = {
-                "Authorization": f"Bearer {self._oauth_credentials['access_token']}"
-            }
-
-            try:
-                response = await self.client.get(url, headers=headers, timeout=10.0)
-            except httpx.TimeoutException as te:
-                logger.error(f"Health check timeout calling {url}: {te}", exc_info=True)
-                return False
-            except httpx.RequestError as rexc:
-                logger.error(
-                    f"Health check connection error calling {url}: {rexc}",
-                    exc_info=True,
-                )
-                return False
-
-            if response.status_code == 200:
-                logger.info("Health check passed - API connectivity verified")
-                self._health_checked = True
-                return True
-            else:
-                logger.warning(
-                    f"Health check failed - API returned status {response.status_code}"
-                )
-                return False
-
-        except AuthenticationError as e:
-            logger.error(
-                f"Health check failed - authentication error: {e}", exc_info=True
-            )
-            return False
-        except BackendError as e:
-            logger.error(f"Health check failed - backend error: {e}", exc_info=True)
-            return False
-        except Exception as e:
-            logger.error(f"Health check failed - unexpected error: {e}", exc_info=True)
-            return False
-
-    async def _ensure_healthy(self) -> None:
-        """Ensure the backend is healthy before use.
-
-        This method performs health checks on first use, similar to how
-        models are loaded lazily in the parent class.
-        """
-        if not hasattr(self, "_health_checked") or not self._health_checked:
-            logger.info(
-                "Performing first-use health check for Gemini OAuth Personal backend"
-            )
-
-            # Refresh token if needed before health check
-            refreshed = await self._refresh_token_if_needed()
-            if not refreshed:
-                raise BackendError("Failed to refresh OAuth token during health check")
-
-            # Perform health check (non-blocking - we only fail on token issues)
-            healthy = await self._perform_health_check()
-            if not healthy:
-                logger.warning(
-                    "Health check did not pass, but continuing with valid OAuth credentials. "
-                    "The backend will be tested when the first real request is made."
-                )
-            # Mark as checked regardless - we have valid credentials
-            self._health_checked = True
-            logger.info("Backend health check completed - ready for use")
-
-    async def chat_completions(  # type: ignore[override]
-        self,
-        request_data: Any,
-        processed_messages: list[Any],
-        effective_model: str,
-        identity: Any = None,
-        openrouter_api_base_url: str | None = None,
-        openrouter_headers_provider: Any = None,
-        key_name: str | None = None,
-        api_key: str | None = None,
-        project: str | None = None,
-        agent: str | None = None,
-        gemini_api_base_url: str | None = None,
-        **kwargs: Any,
-    ) -> ResponseEnvelope | StreamingResponseEnvelope:
-        """Handle chat completions using Google Code Assist API.
-
-        This method uses the Code Assist API (https://cloudcode-pa.googleapis.com)
-        which is the correct endpoint for oauth-personal authentication,
-        while maintaining OpenAI-compatible interface and response format.
-        """
-        # Runtime validation with descriptive errors
-        if not await self._validate_runtime_credentials():
-            details = (
-                "; ".join(self._credential_validation_errors)
-                or "Backend is not functional"
-            )
-            raise HTTPException(
-                status_code=502,
-                detail=f"No valid credentials found for backend {self.name}: {details}",
-            )
-
-        if not await self._refresh_token_if_needed():
-            raise HTTPException(
-                status_code=502,
-                detail=f"No valid credentials found for backend {self.name}: Failed to refresh expired token",
-            )
-
-        # Perform health check on first use (includes token refresh)
-        await self._ensure_healthy()
-
-        try:
-            # Use the effective model (strip gemini-cli-oauth-personal: prefix if present)
-            model_name = effective_model
-            if model_name.startswith("gemini-cli-oauth-personal:"):
-                model_name = model_name[
-                    25:
-                ]  # Remove "gemini-cli-oauth-personal:" prefix
-
-            # Fix the model name stripping bug
-            if model_name.startswith("gemini-cli-oauth-personal:"):
-                model_name = model_name[
-                    27:
-                ]  # Remove "gemini-cli-oauth-personal:" prefix
-
-            # Check if streaming is requested
-            is_streaming = getattr(request_data, "stream", False)
-
-            if is_streaming:
-                return await self._chat_completions_code_assist_streaming(
-                    request_data=request_data,
-                    processed_messages=processed_messages,
-                    effective_model=model_name,
-                    **kwargs,
-                )
-            else:
-                return await self._chat_completions_code_assist(
-                    request_data=request_data,
-                    processed_messages=processed_messages,
-                    effective_model=model_name,
-                    **kwargs,
-                )
-
-        except HTTPException:
-            # Re-raise HTTP exceptions directly
-            raise
-        except (AuthenticationError, BackendError):
-            # Re-raise domain exceptions
-            raise
-        except Exception as e:
-            # Convert other exceptions to BackendError
-            logger.error(
-                f"Error in Gemini OAuth Personal chat_completions: {e}",
-                exc_info=True,
-            )
-            raise BackendError(
-                message=f"Gemini OAuth Personal chat completion failed: {e!s}"
-            ) from e
-
-    async def _chat_completions_code_assist(
-        self,
-        request_data: Any,
-        processed_messages: list[Any],
-        effective_model: str,
-        **kwargs: Any,
-    ) -> ResponseEnvelope:
-        """Handle chat completions using the Code Assist API.
-
-        This method implements the Code Assist API calls that match the Gemini CLI
-        approach, while converting to/from OpenAI-compatible formats.
-        """
-        try:
-            # Ensure token is refreshed before making the API call
-            if not await self._refresh_token_if_needed():
-                raise AuthenticationError("Failed to refresh OAuth token for API call")
-
-            if self._request_counter:
-                self._request_counter.increment()
-
-            # Create an authorized session using the access token directly
-            if not self._oauth_credentials:
-                raise AuthenticationError("No OAuth credentials available for API call")
-
-            access_token = self._oauth_credentials.get("access_token")
-            if not access_token:
-                raise AuthenticationError("Missing access_token in OAuth credentials")
-
-            # Build a simple authorized session wrapper using Requests
-            # We use AuthorizedSession with a bare Credentials-like shim
-            auth_session = google.auth.transport.requests.AuthorizedSession(
-                _StaticTokenCreds(access_token)
-            )
-            auth_session.headers.setdefault(LOOP_GUARD_HEADER, LOOP_GUARD_VALUE)
-            auth_session.headers.setdefault(LOOP_GUARD_HEADER, LOOP_GUARD_VALUE)
-
-            # Discover project ID (required for Code Assist API)
-            project_id = await self._discover_project_id(auth_session)
-
-            # request_data is expected to be a CanonicalChatRequest already
-            # (the frontend controller converts from frontend-specific format to domain format)
-            # Backends should ONLY convert FROM domain TO backend-specific format
-            canonical_request = request_data
-
-            # Debug logging to trace message flow
-            if logger.isEnabledFor(logging.DEBUG):
-                message_count = (
-                    len(canonical_request.messages)
-                    if hasattr(canonical_request, "messages")
-                    else 0
-                )
-                logger.debug(
-                    f"Processing {message_count} messages for Gemini Code Assist API"
-                )
-                if message_count > 0 and hasattr(canonical_request, "messages"):
-                    last_msg = canonical_request.messages[-1]
-                    last_msg_preview = str(getattr(last_msg, "content", ""))[:100]
-                    logger.debug(
-                        f"Last message role={getattr(last_msg, 'role', 'unknown')}, content preview={last_msg_preview}"
-                    )
-
-            # Convert from canonical/domain format to Gemini API format
-            gemini_request = self.translation_service.from_domain_to_gemini_request(
-                canonical_request
-            )
-
-            # Code Assist API doesn't support 'system' role in contents array
-            # Extract system messages and convert to systemInstruction with 'user' role
-            system_instruction = None
-            filtered_contents = []
-
-            for content in gemini_request.get("contents", []):
-                if content.get("role") == "system":
-                    # Convert system message to systemInstruction with 'user' role
-                    # (Code Assist API doesn't support 'system' role)
-                    system_instruction = {
-                        "role": "user",
-                        "parts": content.get("parts", []),
-                    }
-                else:
-                    filtered_contents.append(content)
-
-            # Build the request for Code Assist API
-            code_assist_request = {
-                "contents": filtered_contents,
-                "generationConfig": gemini_request.get("generationConfig", {}),
-            }
-
-            # Add systemInstruction if we found system messages
-            if system_instruction:
-                code_assist_request["systemInstruction"] = system_instruction
-
-            # Add other fields if present
-            if "tools" in gemini_request:
-                code_assist_request["tools"] = gemini_request["tools"]
-            if "toolConfig" in gemini_request:
-                code_assist_request["toolConfig"] = gemini_request["toolConfig"]
-            if "safetySettings" in gemini_request:
-                code_assist_request["safetySettings"] = gemini_request["safetySettings"]
-
-            # Prepare request body for Code Assist API
-            request_body = {
-                "model": effective_model,
-                "project": project_id,
-                "user_prompt_id": self._generate_user_prompt_id(request_data),
-                "request": code_assist_request,
-            }
-
-            # Use the Code Assist API exactly like KiloCode does
-            # IMPORTANT: KiloCode uses :streamGenerateContent, not :generateContent
-            url = f"{self.gemini_api_base_url}/v1internal:streamGenerateContent"
-            logger.info(f"Making Code Assist API call to: {url}")
-
-            # Use the auth_session.request exactly like KiloCode
-            # Add ?alt=sse for server-sent events streaming
-            # Use tuple for (connect_timeout, read_timeout) to handle large responses
-            try:
-                response = await asyncio.to_thread(
-                    auth_session.request,
-                    method="POST",
-                    url=url,
-                    params={"alt": "sse"},  # Important: KiloCode uses SSE streaming
-                    json=request_body,
-                    headers={"Content-Type": "application/json"},
-                    # Use (connect, read) timeout to avoid premature read timeouts on long SSE responses
-                    timeout=(
-                        int(DEFAULT_CONNECTION_TIMEOUT),
-                        int(DEFAULT_READ_TIMEOUT),
-                    ),
-                )
-            except requests.exceptions.Timeout as te:  # type: ignore[attr-defined]
-                raise APITimeoutError(
-                    message="Code Assist API call timed out",
-                    backend_name=self.name,
-                ) from te
-            except requests.exceptions.RequestException as rexc:  # type: ignore[attr-defined]
-                raise APIConnectionError(
-                    message="Failed to connect to Code Assist API",
-                    backend_name=self.name,
-                ) from rexc
-
-            # Process the response
-            if response.status_code >= 400:
-                try:
-                    error_detail = response.json()
-                except Exception:
-                    error_detail = response.text
-
-                raise BackendError(
-                    message=f"Code Assist API error: {error_detail}",
-                    code="code_assist_error",
-                    status_code=response.status_code,
-                )
-
-            # Parse SSE stream response
-            generated_text = ""
-            response_text = response.text
-            for line in response_text.split("\n"):
-                if line.startswith("data: "):
-                    data_str = line[6:].strip()
-                    if data_str == "[DONE]":
-                        break
-                    try:
-                        data = json.loads(data_str)
-                        # Extract content from the chunk
-                        chunk_response = (
-                            self.translation_service.to_domain_stream_chunk(
-                                chunk=data,
-                                source_format="code_assist",
-                            )
-                        )
-                        if (
-                            chunk_response
-                            and chunk_response.get("choices")
-                            and chunk_response["choices"][0]
-                            .get("delta", {})
-                            .get("content")
-                        ):
-                            generated_text += chunk_response["choices"][0]["delta"][
-                                "content"
-                            ]
-                    except json.JSONDecodeError:
-                        continue
-
-            # Manually calculate token usage since the API doesn't provide it
-            try:
-                encoding = tiktoken.get_encoding("cl100k_base")
-
-                # Reconstruct prompt text
-                prompt_text_parts = []
-                if code_assist_request.get("systemInstruction"):
-                    for part in code_assist_request["systemInstruction"].get(
-                        "parts", []
-                    ):
-                        if "text" in part:
-                            prompt_text_parts.append(part["text"])
-
-                for content in code_assist_request.get("contents", []):
-                    for part in content.get("parts", []):
-                        if "text" in part:
-                            prompt_text_parts.append(part["text"])
-
-                full_prompt = "\n".join(prompt_text_parts)
-
-                prompt_tokens = len(encoding.encode(full_prompt))
-                completion_tokens = len(encoding.encode(generated_text))
-                total_tokens = prompt_tokens + completion_tokens
-                usage = {
-                    "prompt_tokens": prompt_tokens,
-                    "completion_tokens": completion_tokens,
-                    "total_tokens": total_tokens,
-                }
-            except Exception as e:
-                logger.warning(f"Could not calculate token usage with tiktoken: {e}")
-                usage = {"prompt_tokens": 0, "completion_tokens": 0, "total_tokens": 0}
-
-            # Create a new CanonicalChatResponse with the full content and usage
-            domain_response = CanonicalChatResponse(
-                id=f"chatcmpl-code-assist-{int(time.time())}",
-                object="chat.completion",
-                created=int(time.time()),
-                model=effective_model,
-                choices=[
-                    ChatCompletionChoice(
-                        index=0,
-                        message=ChatCompletionChoiceMessage(
-                            role="assistant", content=generated_text
-                        ),
-                        finish_reason="stop",
-                    )
-                ],
-                usage=usage,
-            )
-
-            # Convert to OpenAI-compatible format
-            openai_response = self.translation_service.from_domain_to_openai_response(
-                domain_response
-            )
-
-            logger.info(
-                "Successfully received and processed response from Code Assist API"
-            )
-            return ResponseEnvelope(
-                content=openai_response, headers={}, status_code=200, usage=usage
-            )
-
-        except AuthenticationError as e:
-            logger.error(f"Authentication error during API call: {e}", exc_info=True)
-            raise
-        except BackendError as e:
-            logger.error(f"Backend error during API call: {e}", exc_info=True)
-            raise
-        except Exception as e:
-            logger.error(f"Unexpected error during API call: {e}", exc_info=True)
-            raise BackendError(f"Unexpected error during API call: {e}")
-
-    async def _chat_completions_code_assist_streaming(
-        self,
-        request_data: Any,
-        processed_messages: list[Any],
-        effective_model: str,
-        **kwargs: Any,
-    ) -> StreamingResponseEnvelope:
-        """Handle streaming chat completions using the Code Assist API.
-
-        This method implements proper streaming support for the Code Assist API,
-        returning a StreamingResponseEnvelope that provides an async iterator
-        of SSE-formatted response chunks.
-        """
-        try:
-            # Ensure token is refreshed before making the API call
-            if not await self._refresh_token_if_needed():
-                raise AuthenticationError(
-                    "Failed to refresh OAuth token for streaming API call"
-                )
-
-            if self._request_counter:
-                self._request_counter.increment()
-
-            # Create an authorized session using the access token directly
-            if not self._oauth_credentials:
-                raise AuthenticationError(
-                    "No OAuth credentials available for streaming API call"
-                )
-
-            access_token = self._oauth_credentials.get("access_token")
-            if not access_token:
-                raise AuthenticationError("Missing access_token in OAuth credentials")
-
-            auth_session = google.auth.transport.requests.AuthorizedSession(
-                _StaticTokenCreds(access_token)
-            )
-
-            # Discover project ID (required for Code Assist API)
-            project_id = await self._discover_project_id(auth_session)
-
-            # request_data is expected to be a CanonicalChatRequest already
-            # (the frontend controller converts from frontend-specific format to domain format)
-            # Backends should ONLY convert FROM domain TO backend-specific format
-            canonical_request = request_data
-
-            # Debug logging to trace message flow (streaming)
-            if logger.isEnabledFor(logging.DEBUG):
-                message_count = (
-                    len(canonical_request.messages)
-                    if hasattr(canonical_request, "messages")
-                    else 0
-                )
-                logger.debug(
-                    f"[STREAMING] Processing {message_count} messages for Gemini Code Assist API"
-                )
-                if message_count > 0 and hasattr(canonical_request, "messages"):
-                    last_msg = canonical_request.messages[-1]
-                    last_msg_preview = str(getattr(last_msg, "content", ""))[:100]
-                    logger.debug(
-                        f"[STREAMING] Last message role={getattr(last_msg, 'role', 'unknown')}, content preview={last_msg_preview}"
-                    )
-
-            # Convert from canonical/domain format to Gemini API format
-            gemini_request = self.translation_service.from_domain_to_gemini_request(
-                canonical_request
-            )
-
-            # Code Assist API doesn't support 'system' role in contents array
-            # Extract system messages and convert to systemInstruction with 'user' role
-            system_instruction = None
-            filtered_contents = []
-
-            for content in gemini_request.get("contents", []):
-                if content.get("role") == "system":
-                    # Convert system message to systemInstruction with 'user' role
-                    # (Code Assist API doesn't support 'system' role)
-                    system_instruction = {
-                        "role": "user",
-                        "parts": content.get("parts", []),
-                    }
-                else:
-                    filtered_contents.append(content)
-
-            # Build the request for Code Assist API
-            code_assist_request = {
-                "contents": filtered_contents,
-                "generationConfig": gemini_request.get("generationConfig", {}),
-            }
-
-            # Add systemInstruction if we found system messages
-            if system_instruction:
-                code_assist_request["systemInstruction"] = system_instruction
-
-            # Add other fields if present
-            if "tools" in gemini_request:
-                code_assist_request["tools"] = gemini_request["tools"]
-            if "toolConfig" in gemini_request:
-                code_assist_request["toolConfig"] = gemini_request["toolConfig"]
-            if "safetySettings" in gemini_request:
-                code_assist_request["safetySettings"] = gemini_request["safetySettings"]
-
-            # Prepare request body for Code Assist API
-            request_body = {
-                "model": effective_model,
-                "project": project_id,
-                "user_prompt_id": self._generate_user_prompt_id(request_data),
-                "request": code_assist_request,
-            }
-
-            # Use the Code Assist API with streaming endpoint
-            url = f"{self.gemini_api_base_url}/v1internal:streamGenerateContent"
-            logger.info(f"Making streaming Code Assist API call to: {url}")
-
-            # For token calculation
-            encoding = tiktoken.get_encoding("cl100k_base")
-            try:
-                prompt_text_parts = []
-                if code_assist_request.get("systemInstruction"):
-                    for part in code_assist_request["systemInstruction"].get(
-                        "parts", []
-                    ):
-                        if "text" in part:
-                            prompt_text_parts.append(part["text"])
-                for content in code_assist_request.get("contents", []):
-                    for part in content.get("parts", []):
-                        if "text" in part:
-                            prompt_text_parts.append(part["text"])
-                full_prompt = "\n".join(prompt_text_parts)
-                prompt_tokens = len(encoding.encode(full_prompt))
-            except Exception as e:
-                logger.warning(f"Could not calculate prompt tokens with tiktoken: {e}")
-                prompt_tokens = 0
-
-            # Create an async iterator that yields SSE-formatted chunks
-            async def stream_generator() -> AsyncGenerator[ProcessedResponse, None]:
-                response = None
-                generated_text = ""
-                try:
-                    try:
-                        response = await asyncio.to_thread(
-                            auth_session.request,
-                            method="POST",
-                            url=url,
-                            params={"alt": "sse"},
-                            json=request_body,
-                            headers={"Content-Type": "application/json"},
-                            # Use (connect, read) timeout with longer read window for streaming SSE
-                            timeout=(
-                                int(DEFAULT_CONNECTION_TIMEOUT),
-                                int(DEFAULT_READ_TIMEOUT),
-                            ),
-                            stream=True,
-                        )
-                    except requests.exceptions.Timeout as te:
-                        logger.error(
-                            f"Streaming timeout calling {url}: {te}", exc_info=True
-                        )
-                        yield ProcessedResponse(
-                            content=self.translation_service.to_domain_stream_chunk(
-                                chunk=None, source_format="code_assist"
-                            )
-                        )
-                        return
-                    except requests.exceptions.RequestException as rexc:
-                        logger.error(
-                            f"Streaming connection error calling {url}: {rexc}",
-                            exc_info=True,
-                        )
-                        yield ProcessedResponse(
-                            content=self.translation_service.to_domain_stream_chunk(
-                                chunk=None, source_format="code_assist"
-                            )
-                        )
-                        return
-
-                    if response.status_code >= 400:
-                        self._handle_streaming_error(response)
-
-                    # Process streaming byte-by-byte for true real-time streaming
-                    # Use a larger chunk_size for better performance (512 bytes is a good balance)
-                    line_buffer = ""
-                    done = False
-                    for chunk in response.iter_content(
-                        chunk_size=512, decode_unicode=False
-                    ):
-                        if done:
-                            break
-                        try:
-                            # Decode the chunk and process character by character
-                            chunk_str = chunk.decode("utf-8")
-                            for char in chunk_str:
-                                line_buffer += char
-                                if char == "\n":
-                                    decoded_line = line_buffer.rstrip("\r\n")
-                                    line_buffer = ""
-                                    if decoded_line.startswith("data: "):
-                                        data_str = decoded_line[6:].strip()
-                                        if data_str == "[DONE]":
-                                            done = True
-                                            break
-                                        try:
-                                            data = json.loads(data_str)
-                                            domain_chunk = self.translation_service.to_domain_stream_chunk(
-                                                chunk=data, source_format="code_assist"
-                                            )
-                                            # Accumulate generated text for usage calculation
-                                            if (
-                                                domain_chunk
-                                                and domain_chunk.get("choices")
-                                                and domain_chunk["choices"][0]
-                                                .get("delta", {})
-                                                .get("content")
-                                            ):
-                                                generated_text += domain_chunk[
-                                                    "choices"
-                                                ][0]["delta"]["content"]
-                                            # Always yield the chunk, regardless of content
-                                            yield ProcessedResponse(
-                                                content=domain_chunk
-                                            )
-                                        except json.JSONDecodeError:
-                                            continue
-                        except UnicodeDecodeError:
-                            # Skip invalid UTF-8 sequences
-                            continue
-                        except Exception as chunk_error:
-                            logger.error(
-                                f"Error processing stream chunk: {chunk_error}",
-                                exc_info=True,
-                            )
-                            continue
-
-                    # Calculate and yield usage
-                    try:
-                        completion_tokens = len(encoding.encode(generated_text))
-                        usage = {
-                            "prompt_tokens": prompt_tokens,
-                            "completion_tokens": completion_tokens,
-                            "total_tokens": prompt_tokens + completion_tokens,
-                        }
-                        usage_chunk = {
-                            "id": f"chatcmpl-gemini-usage-{int(time.time())}",
-                            "object": "chat.completion.chunk",
-                            "created": int(time.time()),
-                            "model": effective_model,
-                            "choices": [],
-                            "usage": usage,
-                        }
-                        yield ProcessedResponse(content=usage_chunk)
-                    except Exception as e:
-                        logger.warning(
-                            f"Could not calculate completion tokens for streaming: {e}"
-                        )
-
-                    final_chunk = self.translation_service.to_domain_stream_chunk(
-                        chunk=None, source_format="code_assist"
-                    )
-                    yield ProcessedResponse(content=final_chunk)
-
-                except Exception as e:
-                    logger.error(f"Error in streaming generator: {e}", exc_info=True)
-                    error_chunk = self.translation_service.to_domain_stream_chunk(
-                        chunk=None, source_format="code_assist"
-                    )
-                    yield ProcessedResponse(content=error_chunk)
-                finally:
-                    if response:
-                        response.close()
-
-            return StreamingResponseEnvelope(
-                content=stream_generator(),
-                media_type="text/event-stream",
-                headers={},
-            )
-
-        except AuthenticationError as e:
-            logger.error(
-                f"Authentication error during streaming API call: {e}",
-                exc_info=True,
-            )
-            raise
-        except BackendError as e:
-            # For quota exceeded errors, don't log full stack trace to avoid console spam
-            if "quota exceeded" in str(e).lower():
-                logger.error(f"Backend error during streaming API call: {e}")
-            else:
-                logger.error(
-                    f"Backend error during streaming API call: {e}", exc_info=True
-                )
-            raise
-        except Exception as e:
-            logger.error(
-                f"Unexpected error during streaming API call: {e}", exc_info=True
-            )
-            raise BackendError(f"Unexpected error during streaming API call: {e}")
-
-    def _generate_user_prompt_id(self, request_data: Any) -> str:
-        """Generate a unique user_prompt_id for Code Assist requests."""
-        session_hint: str | None = None
-        extra_body = getattr(request_data, "extra_body", None)
-        if isinstance(extra_body, dict):
-            raw_session = extra_body.get("session_id") or extra_body.get(
-                "user_prompt_id"
-            )
-            if raw_session is not None:
-                session_hint = str(raw_session)
-
-        base = "proxy"
-        if session_hint:
-            safe_session = "".join(
-                c if c.isalnum() or c in "-._" else "-" for c in session_hint
-            ).strip("-")
-            if safe_session:
-                base = f"{base}-{safe_session}"
-
-        return f"{base}-{uuid.uuid4().hex}"
-
-    def _convert_to_code_assist_format(
-        self, request_data: Any, processed_messages: list[Any], model: str
-    ) -> dict[str, Any]:
-        """Convert OpenAI-style request to Code Assist API format."""
-        # Extract the last user message for generation
-        user_message = ""
-        for msg in reversed(processed_messages):
-            if msg.get("role") == "user":
-                user_message = msg.get("content", "")
-                break
-
-        if not user_message:
-            # Fallback to first message if no user message found
-            user_message = (
-                processed_messages[0].get("content", "") if processed_messages else ""
-            )
-
-        # Build system prompt from conversation history
-        system_prompt = ""
-        conversation_context = []
-
-        for msg in processed_messages:
-            role = msg.get("role", "")
-            content = msg.get("content", "")
-
-            if role == "system":
-                system_prompt = content
-            elif role == "user":
-                conversation_context.append(f"User: {content}")
-            elif role == "assistant":
-                conversation_context.append(f"Assistant: {content}")
-
-        # Combine system prompt with conversation context
-        full_prompt = system_prompt
-        if conversation_context:
-            if full_prompt:
-                full_prompt += "\n\n"
-            full_prompt += "\n".join(conversation_context)
-
-        # Create Code Assist request format (matching Gemini CLI format)
-        code_assist_request = {
-            "model": model,
-            "contents": [
-                {"role": "user", "parts": [{"text": full_prompt or user_message}]}
-            ],
-            "generationConfig": self._build_generation_config(request_data),
-        }
-
-        return code_assist_request
-
-    def _build_generation_config(self, request_data: Any) -> dict[str, Any]:
-        """Build Code Assist generationConfig from request_data including optional topK."""
-        cfg: dict[str, Any] = {
-            "temperature": float(getattr(request_data, "temperature", 0.7)),
-            "maxOutputTokens": int(getattr(request_data, "max_tokens", 1024)),
-            "topP": float(getattr(request_data, "top_p", 0.95)),
-        }
-        top_k = getattr(request_data, "top_k", None)
-        if top_k is not None:
-            import contextlib
-
-            with contextlib.suppress(Exception):
-                cfg["topK"] = int(top_k)
-        return cfg
-
-    def _convert_from_code_assist_format(
-        self, code_assist_response: dict[str, Any], model: str
-    ) -> dict[str, Any]:
-        """Convert Code Assist API response to OpenAI-compatible format."""
-        # Extract the generated text from Code Assist response
-        # Code Assist API wraps the response in a "response" object
-        response_wrapper = code_assist_response.get("response", {})
-        candidates = response_wrapper.get("candidates", [])
-        generated_text = ""
-
-        if candidates and len(candidates) > 0:
-            candidate = candidates[0]
-            content = candidate.get("content", {})
-            parts = content.get("parts", [])
-
-            if parts and len(parts) > 0:
-                generated_text = parts[0].get("text", "")
-
-        # Create OpenAI-compatible response
-        openai_response = {
-            "id": f"code-assist-{int(time.time())}",
-            "object": "chat.completion",
-            "created": int(time.time()),
-            "model": model,
-            "choices": [
-                {
-                    "index": 0,
-                    "message": {"role": "assistant", "content": generated_text},
-                    "finish_reason": "stop",
-                }
-            ],
-            "usage": {
-                "prompt_tokens": 0,  # Code Assist API doesn't provide token counts
-                "completion_tokens": 0,
-                "total_tokens": 0,
-            },
-        }
-
-        return openai_response
-
-    async def _discover_project_id(self, auth_session) -> str:
-        """Discover or retrieve the project ID for Code Assist API.
-
-        This method implements the exact project discovery logic from KiloCode,
-        which calls loadCodeAssist and potentially onboardUser endpoints.
-        """
-        # If we already have a project ID, return it
-        if hasattr(self, "_project_id") and self._project_id:
-            return str(self._project_id)
-
-        initial_project_id = "default"
-
-        # Prepare client metadata (matching KiloCode exactly)
-        client_metadata = {
-            "ideType": "IDE_UNSPECIFIED",
-            "platform": "PLATFORM_UNSPECIFIED",
-            "pluginType": "GEMINI",
-            "duetProject": initial_project_id,
-        }
-
-        try:
-            # Call loadCodeAssist to discover the actual project ID
-            load_request = {
-                "cloudaicompanionProject": initial_project_id,
-                "metadata": client_metadata,
-            }
-
-            url = f"{self.gemini_api_base_url}/v1internal:loadCodeAssist"
-            load_response = await asyncio.to_thread(
-                auth_session.request,
-                method="POST",
-                url=url,
-                json=load_request,
-                headers={"Content-Type": "application/json"},
-                timeout=30.0,
-            )
-
-            if load_response.status_code != 200:
-                raise BackendError(f"LoadCodeAssist failed: {load_response.text}")
-
-            load_data = load_response.json()
-
-            # Check if we already have a project ID from the response
-            if load_data.get("cloudaicompanionProject"):
-                self._project_id = load_data["cloudaicompanionProject"]
-                return str(self._project_id)
-
-            # If no existing project, we need to onboard
-            allowed_tiers = load_data.get("allowedTiers", [])
-            default_tier = None
-            for tier in allowed_tiers:
-                if tier.get("isDefault"):
-                    default_tier = tier
-                    break
-
-            # ==== CRITICAL TIER SELECTION LOGIC ====
-            # This is one of the most critical parts of the implementation!
-            #
-            # The loadCodeAssist response returns available tiers, typically:
-            # - "standard-tier": Requires user-defined Google Cloud project (userDefinedCloudaicompanionProject=true)
-            # - "free-tier": Uses Google-managed project, no user project needed
-            #
-            # If we try to use standard-tier without a real Google Cloud project,
-            # we get: "403 Permission denied on resource project default"
-            #
-            # KiloCode's solution: Automatically fall back to free-tier when
-            # standard-tier requires a user project we don't have.
-            #
-            # This allows the "Google CLI" auth to work with just the credentials file,
-            # no Google Cloud project setup required!
-
-            if default_tier and default_tier.get("userDefinedCloudaicompanionProject"):
-                # Standard-tier requires user project but we don't have one
-                # Use free-tier instead (exactly what KiloCode does)
-                logger.info(
-                    f"Default tier {default_tier.get('id')} requires user project, using free-tier instead"
-                )
-                tier_id = "free-tier"
-            else:
-                tier_id = (
-                    default_tier.get("id")
-                    if default_tier
-                    else "free-tier"  # ALWAYS fallback to free-tier, never standard-tier
-                )
-
-            logger.info(f"Using tier: {tier_id}")
-
-            # ==== CRITICAL: FREE-TIER ONBOARDING ====
-            # THIS IS THE MOST IMPORTANT PART OF THE ENTIRE IMPLEMENTATION!
-            #
-            # For free-tier, we MUST NOT include the "cloudaicompanionProject" field AT ALL.
-            # Not as null, not as None, not as empty string - the field must be COMPLETELY ABSENT.
-            #
-            # Why? The free-tier uses a Google-managed project. If we include the field
-            # (even with null/None), the API returns "Precondition Failed" errors.
-            #
-            # This was discovered through extensive debugging - the gemini CLI source code
-            # explicitly omits this field for free-tier (see gemini-cli setup.ts line 73-77).
-            #
-            # The API will return a managed project ID like "charismatic-fragment-mxnz0"
-            # which we then use for all subsequent API calls.
-
-            if tier_id == "free-tier":
-                onboard_request = {
-                    "tierId": tier_id,
-                    # CRITICAL: DO NOT add cloudaicompanionProject here!
-                    # The field must be completely absent from the request
-                    "metadata": {
-                        "ideType": "IDE_UNSPECIFIED",
-                        "platform": "PLATFORM_UNSPECIFIED",
-                        "pluginType": "GEMINI",
-                        # Also no duetProject for free tier
-                    },
-                }
-            else:
-                onboard_request = {
-                    "tierId": tier_id,
-                    "cloudaicompanionProject": initial_project_id,
-                    "metadata": client_metadata,
-                }
-
-            # Call onboardUser
-            onboard_url = f"{self.gemini_api_base_url}/v1internal:onboardUser"
-            lro_response = await asyncio.to_thread(
-                auth_session.request,
-                method="POST",
-                url=onboard_url,
-                json=onboard_request,
-                headers={"Content-Type": "application/json"},
-                timeout=30.0,
-            )
-
-            if lro_response.status_code != 200:
-                raise BackendError(f"OnboardUser failed: {lro_response.text}")
-
-            lro_data = lro_response.json()
-
-            # Poll until operation is complete (matching KiloCode logic)
-            max_retries = 30
-            retry_count = 0
-
-            while not lro_data.get("done") and retry_count < max_retries:
-                await asyncio.sleep(2)
-
-                # Poll the operation
-                lro_response = await asyncio.to_thread(
-                    auth_session.request,
-                    method="POST",
-                    url=onboard_url,
-                    json=onboard_request,
-                    headers={"Content-Type": "application/json"},
-                    timeout=30.0,
-                )
-
-                if lro_response.status_code == 200:
-                    lro_data = lro_response.json()
-
-                retry_count += 1
-
-            if not lro_data.get("done"):
-                raise BackendError("Onboarding timeout - operation did not complete")
-
-            # Extract the discovered project ID
-            response_data = lro_data.get("response", {})
-            cloudai_project = response_data.get("cloudaicompanionProject", {})
-            discovered_project_id = cloudai_project.get("id", initial_project_id)
-
-            self._project_id = discovered_project_id
-            logger.info(f"Discovered project ID: {self._project_id}")
-            return str(self._project_id)
-
-        except Exception as e:
-            logger.error(f"Failed to discover project ID: {e}", exc_info=True)
-            # Fall back to default
-            self._project_id = initial_project_id
-            return str(self._project_id)
-
-    def __del__(self):
-        """Cleanup file watcher on destruction."""
-        self._stop_file_watching()
-        if self._cli_refresh_process and self._cli_refresh_process.poll() is None:
-            with contextlib.suppress(Exception):
-                self._cli_refresh_process.terminate()
-        self._cli_refresh_process = None
-
-
-backend_registry.register_backend(
-    "gemini-cli-oauth-personal", GeminiOAuthPersonalConnector
-)
->>>>>>> 18129200
+)