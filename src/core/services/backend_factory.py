--- conflicted
+++ resolved
@@ -1,162 +1,3 @@
-<<<<<<< HEAD
-from __future__ import annotations
-
-import logging
-import os
-from typing import Any
-
-import httpx
-
-from src.connectors.base import LLMBackend
-from src.core.config.app_config import AppConfig, BackendConfig
-from src.core.interfaces.di_interface import IServiceProvider
-from src.core.services.backend_registry import BackendRegistry
-from src.core.services.translation_service import TranslationService
-
-logger = logging.getLogger(__name__)
-
-
-class BackendFactory:
-    """Factory for creating LLM backends.
-
-    This factory creates and configures backends based on type and configuration.
-    """
-
-    def __init__(
-        self,
-        httpx_client: httpx.AsyncClient,
-        backend_registry: BackendRegistry,
-        config: AppConfig,
-        translation_service: TranslationService,
-    ) -> None:
-        """Initialize the backend factory.
-
-        Args:
-            httpx_client: HTTP client for API calls
-            backend_registry: The registry for discovering backends
-            config: The application configuration
-        """
-        self._client = httpx_client
-        self._backend_registry = backend_registry
-        self._config = config  # Stored config
-        self._translation_service = translation_service
-
-    def create_backend(
-        self, backend_type: str, config: AppConfig | None = None
-    ) -> LLMBackend:
-        """Create a backend instance of the specified type.
-
-        Args:
-            backend_type: The type of backend to create
-            config: The application configuration
-
-        Returns:
-            A new LLM backend instance
-
-        Raises:
-            ValueError: If the backend type is not supported
-        """
-        backend_factory = self._backend_registry.get_backend_factory(backend_type)
-        # Backend connectors only accept the client and config in constructor
-        effective_config = config if config is not None else self._config
-        return backend_factory(
-            self._client, effective_config, self._translation_service
-        )
-
-    async def initialize_backend(
-        self, backend: LLMBackend, init_config: dict[str, Any]
-    ) -> None:
-        """Initialize a backend with configuration.
-
-        Args:
-            backend: The backend to initialize
-            init_config: The configuration for the backend
-        """
-        await backend.initialize(**init_config)
-
-    async def ensure_backend(
-        self,
-        backend_type: str,
-        app_config: AppConfig,  # Added app_config
-        backend_config: BackendConfig | None = None,
-    ) -> LLMBackend:
-        """Create and initialize a backend given a canonical BackendConfig.
-
-        This method centralizes connector initialization logic so callers
-        don't need to duplicate api_key/url shaping and backend-specific
-        parameters.
-        """
-        logger = logging.getLogger(__name__)
-
-        # Build init_config from BackendConfig
-        init_config: dict[str, Any] = {}
-
-        if backend_config is not None:
-            api_key_list = backend_config.api_key
-            init_config["api_key"] = api_key_list[0] if api_key_list else None
-            if backend_config.api_url:
-                init_config["api_base_url"] = backend_config.api_url
-            for k, v in backend_config.extra.items():
-                init_config[k] = v
-
-        # SECURITY: Only inject test keys if running in a test environment
-        if "PYTEST_CURRENT_TEST" in os.environ and not init_config.get("api_key"):
-            init_config["api_key"] = f"test-key-{backend_type}"
-
-        default_backend_env = os.environ.get("LLM_BACKEND")
-        current_api_key = init_config.get("api_key")
-        logger.debug(
-            f"Backend factory for {backend_type}: current_api_key={current_api_key}, default_backend_env={default_backend_env}"
-        )
-
-        if current_api_key:
-            logger.debug(
-                f"Using provided API key for {backend_type}: {current_api_key[:20] if current_api_key else 'None'}..."
-            )
-
-        # Backend-specific augmentations
-        if backend_type == "anthropic":
-            init_config["key_name"] = backend_type
-        elif backend_type == "openrouter":
-            from src.core.config.config_loader import get_openrouter_headers
-
-            init_config["key_name"] = backend_type
-            init_config["openrouter_headers_provider"] = get_openrouter_headers
-            if "api_base_url" not in init_config:
-                init_config["api_base_url"] = "https://openrouter.ai/api/v1"
-        elif backend_type == "gemini":
-            init_config["key_name"] = backend_type
-            if "api_base_url" not in init_config:
-                init_config["api_base_url"] = (
-                    "https://generativelanguage.googleapis.com"
-                )
-
-        logger.info(f"Factory initializing backend {backend_type} with {init_config}")
-
-        # Step 1: Create the backend instance
-        backend = self.create_backend(backend_type, app_config)  # Modified
-
-        # Step 2: Initialize it with the config
-        await self.initialize_backend(backend, init_config)
-
-        return backend
-
-    @staticmethod
-    def create(service_provider: IServiceProvider) -> BackendFactory:
-        """Create a backend factory using the service provider.
-
-        This is a convenience method for dependency injection.
-
-        Args:
-            service_provider: The service provider to get dependencies from
-
-        Returns:
-            A new BackendFactory instance
-        """
-        # Resolve the registered BackendFactory from the DI container
-        # to avoid manual instantiation and adhere to DIP.
-        return service_provider.get_required_service(BackendFactory)
-=======
 from __future__ import annotations
 
 import logging
@@ -311,5 +152,4 @@
         """
         # Resolve the registered BackendFactory from the DI container
         # to avoid manual instantiation and adhere to DIP.
-        return service_provider.get_required_service(BackendFactory)
->>>>>>> 18129200
+        return service_provider.get_required_service(BackendFactory)