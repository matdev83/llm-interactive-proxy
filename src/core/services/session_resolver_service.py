"""
Implementation of the session resolver interface.

This module provides implementations for resolving session IDs from different sources,
including HTTP headers, cookies, and configuration settings.
"""

from __future__ import annotations

import logging
import uuid

from src.core.domain.request_context import RequestContext
from src.core.interfaces.configuration_interface import IConfig
from src.core.interfaces.session_resolver_interface import ISessionResolver

logger = logging.getLogger(__name__)


class DefaultSessionResolver(ISessionResolver):
    """Default implementation of the session resolver interface.

    This implementation tries to resolve a session ID from:
    1. The request's session_id attribute (if present)
    2. The x-session-id header
    3. A fallback default value (configurable)
    """

    def __init__(self, config: IConfig | None = None) -> None:
        """Initialize the session resolver.

        Args:
            config: Optional configuration object
        """
        self.config = config
        self._configured_default_session_id: str | None = None

        # Try to get a configured default session ID if available
        if config is not None:
            try:
                if hasattr(config, "session") and hasattr(
                    config.session, "default_session_id"
                ):
                    configured_default: str | None = config.session.default_session_id
                    if configured_default:
                        self._configured_default_session_id = configured_default
            except (AttributeError, TypeError) as e:
                if logger.isEnabledFor(logging.DEBUG):
                    logger.debug(f"Could not read default session ID from config: {e}")

    def _get_cached_generated_id(self, context: RequestContext) -> str | None:
        """Retrieve a previously generated session identifier from context."""

        # RequestContext is a mutable dataclass; tests and adapters may attach
        # generated IDs directly for reuse within the same request lifecycle.
        cached_attr = getattr(context, "_generated_session_id", None)
        if isinstance(cached_attr, str) and cached_attr:
            return cached_attr

        state_obj = getattr(context, "state", None)
        if isinstance(state_obj, dict):
            cached_state = state_obj.get("_generated_session_id")
            if isinstance(cached_state, str) and cached_state:
                return cached_state

        return None

    def _store_generated_id(self, context: RequestContext, session_id: str) -> None:
        """Persist the generated identifier on the context for reuse."""

        try:
            setattr(context, "_generated_session_id", session_id)
        except Exception:
            pass

        state_obj = getattr(context, "state", None)
        if isinstance(state_obj, dict):
            state_obj["_generated_session_id"] = session_id
        else:
            try:
                setattr(state_obj, "_generated_session_id", session_id)
            except Exception:
                pass

    def _generate_session_id(self) -> str:
        """Generate a unique fallback session identifier."""

        base = self.default_session_id or "session"
        base = base.strip() or "session"
        unique_suffix = uuid.uuid4().hex
        if base.endswith("-"):
            return f"{base}{unique_suffix}"
        return f"{base}-{unique_suffix}"

    async def resolve_session_id(self, context: RequestContext) -> str:
        """Resolve a session ID from a request context.

        Args:
            context: The request context to extract the session ID from

        Returns:
            The resolved session ID
        """
        session_id: str | None = None

        # Try to get session ID from domain request attached to context if available
        if hasattr(context, "domain_request"):
            from src.core.domain.chat import ChatRequest

            domain_request = getattr(context, "domain_request", None)
            if domain_request is not None and isinstance(domain_request, ChatRequest):
<<<<<<< HEAD
                session_id = domain_request.session_id
                if not session_id:
                    # Fallback: some clients pass session_id via extra_body
                    try:
                        extra = getattr(domain_request, "extra_body", None)
                        if isinstance(extra, dict):
                            eb_sid = extra.get("session_id")
                            if isinstance(eb_sid, str) and eb_sid:
                                session_id = eb_sid
                    except Exception:
                        session_id = None

        if not session_id:
            # Try to get session ID from context attribute populated by adapters/middleware
            ctx_session_id = getattr(context, "session_id", None)
            if isinstance(ctx_session_id, str) and ctx_session_id:
                session_id = ctx_session_id

        if not session_id:
            # Try to get session ID from headers
            header_value = context.headers.get("x-session-id")
            if isinstance(header_value, str) and header_value:
                session_id = header_value

        if not session_id:
            # Try to get session ID from cookies
            cookie_value = context.cookies.get("session_id")
            if isinstance(cookie_value, str) and cookie_value:
                session_id = cookie_value

        if not session_id:
            # Fall back to configured default or generate a new session ID per request
            session_id = self._configured_default_session_id or self._generate_session_id()
            if logger.isEnabledFor(logging.DEBUG):
                logger.debug(
                    "Generated new session_id '%s' due to missing identifiers", session_id
                )

        self._set_context_session_id(context, session_id)
        return session_id

    @staticmethod
    def _set_context_session_id(context: RequestContext, session_id: str) -> None:
        """Attach the resolved session ID back to the request context if possible."""

        try:
            context.session_id = session_id
        except Exception:
            if logger.isEnabledFor(logging.DEBUG):
                logger.debug("Unable to set session_id on context", exc_info=True)

    @staticmethod
    def _generate_session_id() -> str:
        """Generate a new random session ID for anonymous requests."""

        return str(uuid.uuid4())
=======
                session_id: str | None = domain_request.session_id
                if session_id:
                    return session_id
                # Fallback: some clients pass session_id via extra_body
                try:
                    extra = getattr(domain_request, "extra_body", None)
                    if isinstance(extra, dict):
                        eb_sid = extra.get("session_id")
                        if isinstance(eb_sid, str) and eb_sid:
                            return eb_sid
                except Exception:
                    pass

        # Try to get session ID from headers
        header_value = context.headers.get("x-session-id")
        if header_value is not None and isinstance(header_value, str):
            return header_value

        # Try to get session ID from cookies
        cookie_value = context.cookies.get("session_id")
        if cookie_value is not None and isinstance(cookie_value, str):
            return cookie_value

        # Fall back to a generated session ID to avoid cross-session leakage.
        cached = self._get_cached_generated_id(context)
        if cached:
            return cached

        generated_id = self._generate_session_id()
        self._store_generated_id(context, generated_id)

        if logger.isEnabledFor(logging.DEBUG):
            logger.debug(
                "Generated new session_id '%s' because no identifier was provided",
                generated_id,
            )

        return generated_id
>>>>>>> 5e0138b7
<|MERGE_RESOLUTION|>--- conflicted
+++ resolved
@@ -48,49 +48,11 @@
                 if logger.isEnabledFor(logging.DEBUG):
                     logger.debug(f"Could not read default session ID from config: {e}")
 
-    def _get_cached_generated_id(self, context: RequestContext) -> str | None:
-        """Retrieve a previously generated session identifier from context."""
+    @staticmethod
+    def _generate_session_id() -> str:
+        """Generate a new random session ID for anonymous requests."""
 
-        # RequestContext is a mutable dataclass; tests and adapters may attach
-        # generated IDs directly for reuse within the same request lifecycle.
-        cached_attr = getattr(context, "_generated_session_id", None)
-        if isinstance(cached_attr, str) and cached_attr:
-            return cached_attr
-
-        state_obj = getattr(context, "state", None)
-        if isinstance(state_obj, dict):
-            cached_state = state_obj.get("_generated_session_id")
-            if isinstance(cached_state, str) and cached_state:
-                return cached_state
-
-        return None
-
-    def _store_generated_id(self, context: RequestContext, session_id: str) -> None:
-        """Persist the generated identifier on the context for reuse."""
-
-        try:
-            setattr(context, "_generated_session_id", session_id)
-        except Exception:
-            pass
-
-        state_obj = getattr(context, "state", None)
-        if isinstance(state_obj, dict):
-            state_obj["_generated_session_id"] = session_id
-        else:
-            try:
-                setattr(state_obj, "_generated_session_id", session_id)
-            except Exception:
-                pass
-
-    def _generate_session_id(self) -> str:
-        """Generate a unique fallback session identifier."""
-
-        base = self.default_session_id or "session"
-        base = base.strip() or "session"
-        unique_suffix = uuid.uuid4().hex
-        if base.endswith("-"):
-            return f"{base}{unique_suffix}"
-        return f"{base}-{unique_suffix}"
+        return str(uuid.uuid4())
 
     async def resolve_session_id(self, context: RequestContext) -> str:
         """Resolve a session ID from a request context.
@@ -109,7 +71,6 @@
 
             domain_request = getattr(context, "domain_request", None)
             if domain_request is not None and isinstance(domain_request, ChatRequest):
-<<<<<<< HEAD
                 session_id = domain_request.session_id
                 if not session_id:
                     # Fallback: some clients pass session_id via extra_body
@@ -159,50 +120,4 @@
             context.session_id = session_id
         except Exception:
             if logger.isEnabledFor(logging.DEBUG):
-                logger.debug("Unable to set session_id on context", exc_info=True)
-
-    @staticmethod
-    def _generate_session_id() -> str:
-        """Generate a new random session ID for anonymous requests."""
-
-        return str(uuid.uuid4())
-=======
-                session_id: str | None = domain_request.session_id
-                if session_id:
-                    return session_id
-                # Fallback: some clients pass session_id via extra_body
-                try:
-                    extra = getattr(domain_request, "extra_body", None)
-                    if isinstance(extra, dict):
-                        eb_sid = extra.get("session_id")
-                        if isinstance(eb_sid, str) and eb_sid:
-                            return eb_sid
-                except Exception:
-                    pass
-
-        # Try to get session ID from headers
-        header_value = context.headers.get("x-session-id")
-        if header_value is not None and isinstance(header_value, str):
-            return header_value
-
-        # Try to get session ID from cookies
-        cookie_value = context.cookies.get("session_id")
-        if cookie_value is not None and isinstance(cookie_value, str):
-            return cookie_value
-
-        # Fall back to a generated session ID to avoid cross-session leakage.
-        cached = self._get_cached_generated_id(context)
-        if cached:
-            return cached
-
-        generated_id = self._generate_session_id()
-        self._store_generated_id(context, generated_id)
-
-        if logger.isEnabledFor(logging.DEBUG):
-            logger.debug(
-                "Generated new session_id '%s' because no identifier was provided",
-                generated_id,
-            )
-
-        return generated_id
->>>>>>> 5e0138b7
+                logger.debug("Unable to set session_id on context", exc_info=True)