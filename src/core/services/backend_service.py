--- conflicted
+++ resolved
@@ -1,4 +1,3 @@
-<<<<<<< HEAD
 from __future__ import annotations
 
 import logging
@@ -339,39 +338,6 @@
                     details={"error": str(e)},
                 ) from e
 
-            backend_is_functional = True
-            try:
-                if hasattr(backend, "is_backend_functional"):
-                    backend_is_functional = bool(backend.is_backend_functional())
-                else:
-                    backend_is_functional = bool(
-                        getattr(backend, "is_functional", True)
-                    )
-            except Exception as status_error:
-                logger.warning(
-                    f"Could not determine functional status for backend {backend_type}: {status_error}",
-                    exc_info=True,
-                )
-                backend_is_functional = bool(getattr(backend, "is_functional", True))
-
-            if not backend_is_functional:
-                backend_unavailable_error = BackendError(
-                    message=(
-                        f"Backend {backend_type} is not functional and cannot accept requests."
-                    ),
-                    backend_name=backend_type,
-                    code="backend_unavailable",
-                )
-                if allow_failover:
-                    return await self._handle_backend_call_failover(
-                        request,
-                        backend_type,
-                        stream,
-                        backend_unavailable_error,
-                        context,
-                    )
-                raise backend_unavailable_error
-
             domain_request: ChatRequest = request
 
             # Apply session reasoning configuration if available
@@ -573,897 +539,6 @@
                 app_config = cast(AppConfig, self._config)
 
             # Cast provider_cfg to BackendConfig for type compatibility
-            from src.core.config.app_config import BackendConfig
-
-            backend_config = (
-                provider_cfg
-                if isinstance(provider_cfg, BackendConfig) or provider_cfg is None
-                else None
-            )
-            backend: LLMBackend = await self._factory.ensure_backend(
-                backend_type, app_config, backend_config
-            )
-            self._backends[backend_type] = backend
-            return backend
-        except (TypeError, ValueError, AttributeError, KeyError) as e:
-            raise BackendError(
-                message=f"Failed to create backend {backend_type}: {e!s}",
-                backend_name=backend_type,
-            ) from e
-        except Exception as e:
-            raise BackendError(
-                f"Failed to create backend '{backend_type}': {e}",
-                backend_name=backend_type,
-            ) from e
-
-    async def chat_completions(
-        self, request: ChatRequest, **kwargs: Any
-    ) -> ResponseEnvelope | StreamingResponseEnvelope:  # type: ignore
-        """Handle chat completions with the LLM"""
-        stream = kwargs.get("stream", False)
-        return await self.call_completion(request, stream=stream)
-
-    async def _resolve_backend_and_model(self, request: ChatRequest) -> tuple[str, str]:
-        """Resolve backend type and effective model from request and session"""
-        session_id = (
-            request.extra_body.get("session_id") if request.extra_body else None
-        )
-        session = (
-            await self._session_service.get_session(session_id) if session_id else None
-        )
-
-        # Apply static_route override FIRST - it has highest priority
-        app_config = cast(AppConfig, self._config)
-        if (
-            hasattr(app_config, "backends")
-            and hasattr(app_config.backends, "static_route")
-            and app_config.backends.static_route
-        ):
-            static_route = app_config.backends.static_route
-            # Parse backend:model format (check it's a string first)
-            if isinstance(static_route, str) and ":" in static_route:
-                forced_backend, forced_model = static_route.split(":", 1)
-                if logger.isEnabledFor(logging.INFO):
-                    logger.info(
-                        f"Static route active: forcing backend={forced_backend}, model={forced_model}"
-                    )
-                return forced_backend, forced_model
-            else:
-                # If no colon, treat as model only
-                if logger.isEnabledFor(logging.INFO):
-                    logger.info(f"Static route active: forcing model={static_route}")
-                # For model-only static route, we still need to determine backend
-                backend_type: str | None = None
-                if session and session.state and session.state.backend_config:
-                    from src.core.domain.configuration.backend_config import (
-                        BackendConfiguration,
-                    )
-
-                    backend_type = cast(
-                        BackendConfiguration, session.state.backend_config
-                    ).backend_type
-
-                if not backend_type:
-                    backend_type = (
-                        request.extra_body.get("backend_type")
-                        if request.extra_body
-                        else None
-                    )
-
-                if not backend_type:
-                    from src.core.domain.model_utils import parse_model_backend
-
-                    default_backend: str = (
-                        app_config.backends.default_backend
-                        if hasattr(app_config, "backends")
-                        else "openai"
-                    )
-                    parsed_backend, _ = parse_model_backend(
-                        request.model, default_backend
-                    )
-                    backend_type = parsed_backend
-
-                return backend_type, static_route
-
-        # Normal backend resolution logic (only when static_route is not configured)
-        resolved_backend_type: str | None = None
-        if session and session.state and session.state.backend_config:
-            from src.core.domain.configuration.backend_config import (
-                BackendConfiguration,
-            )
-
-            resolved_backend_type = cast(
-                BackendConfiguration, session.state.backend_config
-            ).backend_type
-
-        if not resolved_backend_type:
-            resolved_backend_type = (
-                request.extra_body.get("backend_type") if request.extra_body else None
-            )
-
-        effective_model: str = request.model
-        if not resolved_backend_type:
-            from src.core.domain.model_utils import parse_model_backend
-
-            resolved_default_backend: str = (
-                app_config.backends.default_backend
-                if hasattr(app_config, "backends")
-                else "openai"
-            )
-            parsed_backend, parsed_model = parse_model_backend(
-                request.model, resolved_default_backend
-            )
-            resolved_backend_type = parsed_backend
-            effective_model = parsed_model
-        return resolved_backend_type, effective_model
-
-    def _detect_key_name(self, backend_type: str) -> str | None:
-        """Derive API key name (env var) for the backend when possible.
-
-        Falls back to the backend type when a specific name is not found.
-        """
-        try:
-            app_config: AppConfig = cast(AppConfig, self._config)
-            backend_cfg = app_config.backends.get(backend_type)
-            api_key_value: str | None = None
-            if backend_cfg and getattr(backend_cfg, "api_key", None):
-                keys = backend_cfg.api_key
-                api_key_value = keys[0] if keys else None
-            if not api_key_value:
-                return backend_type
-
-            env_base = {
-                "openrouter": "OPENROUTER_API_KEY",
-                "gemini": "GEMINI_API_KEY",
-                "anthropic": "ANTHROPIC_API_KEY",
-                "zai": "ZAI_API_KEY",
-            }.get(backend_type)
-            if not env_base:
-                return backend_type
-            mapping = _collect_api_keys(env_base)
-            for name, value in mapping.items():
-                if value == api_key_value:
-                    return name
-        except Exception:
-            if logger.isEnabledFor(logging.DEBUG):
-                logger.debug("_detect_key_name failed", exc_info=True)
-        return backend_type
-
-    async def _execute_complex_failover(
-        self,
-        request: ChatRequest,
-        effective_model: str,
-        backend_type: str,
-        effective_failover_routes: dict[str, Any],
-        stream: bool,
-        context: RequestContext | None,
-    ) -> ResponseEnvelope | StreamingResponseEnvelope:
-        """Execute complex failover strategy for models with configured routes"""
-        logger.info(f"Using complex failover policy for model {effective_model}")
-        try:
-            from src.core.domain.configuration.backend_config import (
-                BackendConfiguration,
-            )
-
-            _backend_config: BackendConfiguration = BackendConfiguration(
-                backend_type=backend_type,
-                model=effective_model,
-                failover_routes_data=effective_failover_routes,
-            )
-
-            plan: list[tuple[str, str]] = self._get_failover_plan(
-                effective_model, backend_type
-            )
-
-            return await self._attempt_failover_plan(
-                request, plan, stream, backend_type, context
-            )
-        except BackendError:
-            raise
-        except (TypeError, ValueError, AttributeError, KeyError) as failover_error:
-            logger.error(
-                f"Failover processing failed: {failover_error!s}", exc_info=True
-            )
-            raise BackendError(
-                message="all backends failed", backend_name=backend_type
-            ) from failover_error
-
-    async def _attempt_failover_plan(
-        self,
-        request: ChatRequest,
-        plan: list[tuple[str, str]],
-        stream: bool,
-        backend_type: str,
-        context: RequestContext | None = None,
-    ) -> ResponseEnvelope | StreamingResponseEnvelope:
-        """Attempt failover using the provided plan.
-
-
-
-        Args:
-            request: The original request
-            plan: List of (backend, model) tuples to attempt
-            stream: Whether the request is a streaming request
-            backend_type: The original backend type
-
-        Returns:
-            Response from the first successful attempt
-
-
-
-        Raises:
-            BackendError: If all attempts fail
-        """
-        last_error: Exception | None = None
-        if not plan:
-            raise BackendError(message="all backends failed", backend_name=backend_type)
-
-        for backend_attempt, model_attempt in plan:
-            try:
-                attempt_extra_body: dict[str, Any] = (
-                    request.extra_body.copy() if request.extra_body else {}
-                )
-                attempt_extra_body["backend_type"] = backend_attempt
-
-                attempt_request: ChatRequest = request.model_copy(
-                    update={
-                        "extra_body": attempt_extra_body,
-                        "model": model_attempt,
-                    }
-                )
-
-                return await self.call_completion(
-                    attempt_request,
-                    stream=stream,
-                    allow_failover=False,
-                    context=context,
-                )
-            except (BackendError, RateLimitExceededError) as attempt_error:
-                logger.warning(
-                    f"Failover attempt failed for {backend_attempt}:{model_attempt}: {attempt_error!s}",
-                    exc_info=True,
-                )
-                last_error = attempt_error
-                continue
-            except Exception as attempt_error:
-                logger.error(
-                    f"Unexpected error during failover attempt for {backend_attempt}:{model_attempt}: {attempt_error!s}",
-                    exc_info=True,
-                )
-                last_error = attempt_error
-                continue
-
-        if last_error:
-            raise BackendError(
-                message=f"All failover attempts failed. Last error: {last_error!s}",
-                backend_name=backend_type,
-            )
-        else:
-            raise BackendError(
-                message="All failover attempts failed. No error details available.",
-                backend_name=backend_type,
-            )
-
-    async def _handle_backend_call_failover(
-        self,
-        request: ChatRequest,
-        backend_type: str,
-        stream: bool,
-        last_error: Exception,
-        context: RequestContext | None = None,
-    ) -> ResponseEnvelope | StreamingResponseEnvelope:
-        """Handle failover logic when a backend call fails.
-
-        This method inspects request-scoped and service-level failover routes
-        and attempts alternative backends/models when the primary call fails.
-        """
-        # Proceed with failover logic using last_error as the last seen exception
-        request_failover_routes_nested: dict[str, Any] | None = (
-            request.extra_body.get("failover_routes") if request.extra_body else None
-        )
-        effective_failover_routes_nested: dict[str, Any] = (
-            request_failover_routes_nested
-            if request_failover_routes_nested
-            else self._failover_routes
-        )
-
-        if request.model in effective_failover_routes_nested:
-            try:
-                # Get the failover plan using the consolidated approach
-                plan_nested: list[tuple[str, str]] = self._get_failover_plan(
-                    request.model, backend_type
-                )
-
-                return await self._attempt_failover_plan(
-                    request, plan_nested, stream, backend_type, context
-                )
-            except (TypeError, ValueError, AttributeError, KeyError) as failover_error:
-                logger.error(
-                    f"Failover processing failed: {failover_error!s}", exc_info=True
-                )
-                raise BackendError(
-                    message=f"Failover processing failed: {failover_error!s}",
-                    backend_name=backend_type,
-                ) from failover_error
-
-        elif backend_type in self._failover_routes:
-            fallback_info: dict[str, Any] = self._failover_routes.get(backend_type, {})
-            fallback_backend: str | None = fallback_info.get("backend")
-            fallback_model: str | None = fallback_info.get("model")
-
-            if fallback_backend:
-                logger.warning(
-                    f"Primary backend {backend_type} failed with error: {last_error!s}. "
-                    f"Attempting fallback to {fallback_backend}"
-                )
-
-                fallback_extra_body: dict[str, Any] = (
-                    request.extra_body.copy() if request.extra_body else {}
-                )
-                fallback_extra_body["backend_type"] = fallback_backend
-
-                fallback_updates: dict[str, Any] = {"extra_body": fallback_extra_body}
-                if fallback_model:
-                    fallback_updates["model"] = fallback_model
-
-                fallback_request: ChatRequest = request.model_copy(
-                    update=fallback_updates
-                )
-
-                return await self.call_completion(
-                    fallback_request,
-                    stream=stream,
-                    allow_failover=False,
-                    context=context,
-                )
-
-        # If no failover options available, raise the original error
-        raise BackendError(
-            message=f"Backend call failed: {last_error!s}",
-            backend_name=backend_type,
-        )
-=======
-from __future__ import annotations
-
-import logging
-from typing import Any, cast
-
-from src.connectors.base import LLMBackend
-from src.core.common.exceptions import BackendError, RateLimitExceededError
-from src.core.config.app_config import AppConfig
-from src.core.config.config_loader import _collect_api_keys
-from src.core.domain.chat import ChatRequest
-from src.core.domain.request_context import RequestContext
-from src.core.domain.responses import ResponseEnvelope, StreamingResponseEnvelope
-from src.core.interfaces.application_state_interface import IApplicationState
-from src.core.interfaces.backend_config_provider_interface import IBackendConfigProvider
-from src.core.interfaces.backend_service_interface import IBackendService
-from src.core.interfaces.configuration_interface import IConfig
-from src.core.interfaces.failover_interface import (
-    IFailoverCoordinator,
-    IFailoverStrategy,
-)
-from src.core.interfaces.rate_limiter_interface import IRateLimiter
-from src.core.interfaces.session_service_interface import ISessionService
-from src.core.interfaces.wire_capture_interface import IWireCapture
-from src.core.services.backend_factory import BackendFactory
-from src.core.services.failover_service import FailoverService
-from src.rate_limit import parse_retry_delay
-
-logger = logging.getLogger(__name__)
-
-
-class BackendService(IBackendService):
-    """Service for interacting with LLM backends.
-
-    This service manages backend selection, rate limiting, and failover.
-    """
-
-    def __init__(
-        self,
-        factory: BackendFactory,
-        rate_limiter: IRateLimiter,
-        config: IConfig,
-        session_service: ISessionService,  # Add session_service
-        app_state: IApplicationState,
-        backend_config_provider: IBackendConfigProvider | None = None,
-        failover_routes: dict[str, dict[str, Any]] | None = None,
-        failover_strategy: IFailoverStrategy | None = None,
-        failover_coordinator: IFailoverCoordinator | None = None,
-        wire_capture: IWireCapture | None = None,
-    ):
-        """Initialize the backend service.
-
-        Args:
-        Args:
-            factory: The factory for creating backends
-            rate_limiter: The rate limiter for API calls
-            config: Application configuration
-            session_service: The session service
-            app_state: Application state service
-            backend_configs: Configurations for backends
-            failover_routes: Routes for backend failover
-        """
-        self._factory = factory
-        self._rate_limiter = rate_limiter
-        self._config = config
-        self._session_service = session_service  # Store session_service
-        self._app_state = app_state
-        self._backend_config_provider: IBackendConfigProvider | None = (
-            backend_config_provider
-        )
-        self._backend_configs: dict[str, Any] = {}
-        self._failover_routes: dict[str, dict[str, Any]] = failover_routes or {}
-        self._failover_strategy: IFailoverStrategy | None = failover_strategy
-        self._backends: dict[str, LLMBackend] = {}
-        from src.core.config.app_config import AppConfig
-        from src.core.services.failover_coordinator import FailoverCoordinator
-
-        # Ensure config is properly typed for type checking
-        _typed_config = cast(AppConfig, config)
-
-        self._failover_service: FailoverService = FailoverService(failover_routes={})
-        if failover_coordinator is None:
-            logger.warning(
-                "BackendService: No IFailoverCoordinator provided; using default FailoverCoordinator. "
-                "Prefer injecting an IFailoverCoordinator via DI to adhere to DIP."
-            )
-            self._failover_coordinator: IFailoverCoordinator = FailoverCoordinator(
-                self._failover_service
-            )
-        else:
-            self._failover_coordinator = failover_coordinator
-        # Use injected backend config provider or create default
-        if backend_config_provider is not None:
-            self._backend_config_service = backend_config_provider
-        else:
-            # Fallback for backward compatibility - create with app_config
-            from src.core.config.app_config import AppConfig
-            from src.core.services.backend_config_provider import BackendConfigProvider
-
-            if isinstance(config, AppConfig):
-                self._backend_config_service = BackendConfigProvider(config)
-            else:
-                # Create a minimal AppConfig for backward compatibility
-                self._backend_config_service = BackendConfigProvider(AppConfig())
-        # Assign wire_capture if provided
-        self._wire_capture: IWireCapture | None = wire_capture
-
-    def _apply_reasoning_config(
-        self, request: ChatRequest, session: Any
-    ) -> ChatRequest:
-        """Apply reasoning configuration from session to the request.
-
-        Args:
-            request: The chat completion request
-            session: The session containing reasoning configuration
-
-
-
-        Returns:
-            The updated request with reasoning configuration applied
-        """
-        try:
-            # Get reasoning configuration from session
-            reasoning_config = getattr(session, "get_reasoning_mode", lambda: None)()
-            if reasoning_config is None:
-                return request
-
-            # Collect field updates to avoid mutating frozen Pydantic models
-            updates: dict[str, Any] = {}
-
-            # Apply temperature if set
-            if (
-                hasattr(reasoning_config, "temperature")
-                and reasoning_config.temperature is not None
-            ):
-                updates["temperature"] = reasoning_config.temperature
-
-            # Apply top_p if set (for OpenAI-compatible backends)
-            if (
-                hasattr(reasoning_config, "top_p")
-                and reasoning_config.top_p is not None
-            ):
-                updates["top_p"] = reasoning_config.top_p
-
-            # Apply reasoning_effort if set (for OpenAI reasoning models)
-            if (
-                hasattr(reasoning_config, "reasoning_effort")
-                and reasoning_config.reasoning_effort is not None
-            ):
-                updates["reasoning_effort"] = reasoning_config.reasoning_effort
-
-            # Apply thinking_budget if set (for Gemini models)
-            if (
-                hasattr(reasoning_config, "thinking_budget")
-                and reasoning_config.thinking_budget is not None
-            ):
-                updates["thinking_budget"] = reasoning_config.thinking_budget
-
-            # Apply reasoning_config if set
-            if (
-                hasattr(reasoning_config, "reasoning_config")
-                and reasoning_config.reasoning_config is not None
-            ):
-                updates["reasoning"] = reasoning_config.reasoning_config
-
-            # Apply gemini_generation_config if set
-            if (
-                hasattr(reasoning_config, "gemini_generation_config")
-                and reasoning_config.gemini_generation_config is not None
-            ):
-                updates["generation_config"] = reasoning_config.gemini_generation_config
-
-            if updates:
-                request = request.model_copy(update=updates)
-
-            # Apply prompt prefix and suffix if available in reasoning config
-            # Check if reasoning_config has user_prompt_prefix or user_prompt_suffix attributes
-            prefix = getattr(reasoning_config, "user_prompt_prefix", None)
-            suffix = getattr(reasoning_config, "user_prompt_suffix", None)
-
-            if (
-                (
-                    (prefix is not None and prefix != "")
-                    or (suffix is not None and suffix != "")
-                )
-                and hasattr(request, "messages")
-                and request.messages
-            ):
-                modified_messages = []
-                for message in request.messages:
-                    # Only modify user messages
-                    if getattr(message, "role", "") == "user":
-                        # Handle both string and list content
-                        content = getattr(message, "content", None)
-                        if isinstance(content, str):
-                            new_content = ""
-                            if prefix is not None:
-                                new_content += prefix
-                            new_content += content
-                            if suffix is not None:
-                                new_content += suffix
-                            # Create a new message with modified content
-                            modified_message = message.model_copy(
-                                update={"content": new_content}
-                            )
-                            modified_messages.append(modified_message)
-                        elif isinstance(content, list):
-                            # For multimodal content, modify the first text part
-                            modified_content = []
-                            for part in content:
-                                if (
-                                    hasattr(part, "type")
-                                    and part.type == "text"
-                                    and hasattr(part, "text")
-                                ):
-                                    # Modify the text content
-                                    new_text = ""
-                                    if prefix is not None:
-                                        new_text += prefix
-                                    new_text += part.text
-                                    if suffix is not None:
-                                        new_text += suffix
-                                    modified_part = part.model_copy(
-                                        update={"text": new_text}
-                                    )
-                                    modified_content.append(modified_part)
-                                else:
-                                    modified_content.append(part)
-                            # If no text part was found, add prefix/suffix as a new text part
-                            if not any(
-                                hasattr(part, "type") and part.type == "text"
-                                for part in content
-                            ):
-                                if prefix is not None:
-                                    modified_content.insert(
-                                        0, {"type": "text", "text": prefix}
-                                    )
-                                if suffix is not None:
-                                    modified_content.append(
-                                        {"type": "text", "text": suffix}
-                                    )
-                            modified_message = message.model_copy(
-                                update={"content": modified_content}
-                            )
-                            modified_messages.append(modified_message)
-                        else:
-                            modified_messages.append(message)
-                    else:
-                        modified_messages.append(message)
-                # Update the request with modified messages
-                request = request.model_copy(update={"messages": modified_messages})
-
-        except Exception:
-            # Log but continue if reasoning config application fails
-            if logger.isEnabledFor(logging.DEBUG):
-                logger.debug("Failed to apply reasoning config", exc_info=True)
-
-        return request
-
-    def _get_failover_plan(
-        self, model: str, backend_type: str
-    ) -> list[tuple[str, str]]:
-        """Return an ordered plan of (backend, model) attempts.
-
-        Uses the extracted strategy when enabled and available, otherwise falls
-        back to coordinator-provided attempts.
-        """
-        use_strategy: bool = False
-        try:
-            use_strategy = self._app_state.get_use_failover_strategy()
-        except (AttributeError, KeyError) as e:
-            logger.debug(
-                f"Could not get failover strategy from app state: {e}", exc_info=True
-            )
-            use_strategy = False
-
-        if use_strategy and self._failover_strategy is not None:
-            try:
-                return self._failover_strategy.get_failover_plan(model, backend_type)
-            except (BackendError, RateLimitExceededError) as e:
-                if logger.isEnabledFor(logging.DEBUG):
-                    logger.debug(f"Failover strategy failed: {e}", exc_info=True)
-                # Fall back to coordinator attempts on error
-
-        attempts = self._failover_coordinator.get_failover_attempts(model, backend_type)
-        return [(a.backend, a.model) for a in attempts]
-
-    async def call_completion(
-        self,
-        request: ChatRequest,
-        stream: bool = False,
-        allow_failover: bool = True,
-        context: RequestContext | None = None,
-    ) -> ResponseEnvelope | StreamingResponseEnvelope:
-        """Call the LLM backend for a completion"""
-        # Resolve backend type and effective model
-        backend_type, effective_model = await self._resolve_backend_and_model(request)
-
-        request_failover_routes: dict[str, Any] | None = (
-            request.extra_body.get("failover_routes") if request.extra_body else None
-        )
-        effective_failover_routes: dict[str, Any] = (
-            request_failover_routes
-            if request_failover_routes
-            else self._failover_routes
-        )
-
-        # Handle complex failover if configured for this model
-        if allow_failover and effective_model in effective_failover_routes:
-            return await self._execute_complex_failover(
-                request,
-                effective_model,
-                backend_type,
-                effective_failover_routes,
-                stream,
-                context,
-            )
-
-        rate_key = f"backend:{backend_type}"
-        limit_info = await self._rate_limiter.check_limit(rate_key)
-        if limit_info.is_limited:
-            raise RateLimitExceededError(
-                message=f"Rate limit exceeded for {backend_type}",
-                reset_at=limit_info.reset_at,
-                limit=limit_info.limit,
-                remaining=limit_info.remaining,
-            )
-
-        try:
-            await self._rate_limiter.record_usage(rate_key)
-
-            # Initialize backend only after passing rate limiting checks
-            try:
-                backend = await self._get_or_create_backend(backend_type)
-            except (TypeError, ValueError, AttributeError, KeyError) as e:
-                raise BackendError(
-                    message=f"Failed to initialize backend {backend_type}",
-                    backend_name=backend_type,
-                    details={"error": str(e)},
-                ) from e
-
-            domain_request: ChatRequest = request
-
-            # Apply session reasoning configuration if available
-            if context and context.session_id:
-                try:
-                    session = await self._session_service.get_session(
-                        context.session_id
-                    )
-                    domain_request = self._apply_reasoning_config(
-                        domain_request, session
-                    )
-                except Exception:
-                    # Log but continue if session access fails
-                    if logger.isEnabledFor(logging.DEBUG):
-                        logger.debug(
-                            "Failed to apply reasoning config from session",
-                            exc_info=True,
-                        )
-
-            domain_request = self._backend_config_service.apply_backend_config(
-                domain_request, backend_type, cast(AppConfig, self._config)
-            )
-
-            try:
-                app_config_typed: AppConfig = cast(AppConfig, self._config)
-                backend_config_from_app = app_config_typed.backends.get(backend_type)
-                identity = (
-                    backend_config_from_app.identity
-                    if backend_config_from_app and backend_config_from_app.identity
-                    else app_config_typed.identity
-                )
-                # Wire-capture: capture outbound payload pre-call (best-effort)
-                try:
-                    if self._wire_capture and self._wire_capture.enabled():
-                        key_name = self._detect_key_name(backend_type)
-                        session_id = (
-                            request.extra_body.get("session_id")
-                            if request.extra_body
-                            else None
-                        )
-                        await self._wire_capture.capture_outbound_request(
-                            context=context,
-                            session_id=session_id,
-                            backend=backend_type,
-                            model=effective_model,
-                            key_name=key_name,
-                            request_payload=domain_request,
-                        )
-                except Exception:
-                    if logger.isEnabledFor(logging.DEBUG):
-                        logger.debug(
-                            "Wire capture (request) failed for backend %s with model %s",
-                            backend_type,
-                            effective_model,
-                            exc_info=True,
-                        )
-                try:
-                    result: ResponseEnvelope | StreamingResponseEnvelope = (
-                        await backend.chat_completions(
-                            request_data=domain_request,
-                            processed_messages=request.messages,
-                            effective_model=effective_model,
-                            identity=identity,
-                        )
-                    )
-                except BackendError as be:
-                    # Lightweight retry once on HTTP 429 from backend
-                    if getattr(be, "status_code", None) == 429:
-                        # Optional: Parse retry delay if available; avoid sleeping in tests
-                        _ = parse_retry_delay(getattr(be, "details", None))
-                        result = await backend.chat_completions(
-                            request_data=domain_request,
-                            processed_messages=request.messages,
-                            effective_model=effective_model,
-                            identity=identity,
-                        )
-                    else:
-                        raise
-                # Wire-capture: capture inbound
-                try:
-                    if self._wire_capture and self._wire_capture.enabled():
-                        key_name = self._detect_key_name(backend_type)
-                        session_id = (
-                            request.extra_body.get("session_id")
-                            if request.extra_body
-                            else None
-                        )
-                        from src.core.domain.responses import StreamingResponseEnvelope
-
-                        if isinstance(result, StreamingResponseEnvelope):
-                            wrapped_stream = self._wire_capture.wrap_inbound_stream(
-                                context=context,
-                                session_id=session_id,
-                                backend=backend_type,
-                                model=effective_model,
-                                key_name=key_name,
-                                stream=result.content,  # type: ignore
-                            )
-                            return StreamingResponseEnvelope(
-                                content=wrapped_stream,  # type: ignore
-                                media_type=result.media_type,
-                                headers=result.headers,
-                            )
-                        else:
-                            await self._wire_capture.capture_inbound_response(
-                                context=context,
-                                session_id=session_id,
-                                backend=backend_type,
-                                model=effective_model,
-                                key_name=key_name,
-                                response_content=result.content,
-                            )
-                except Exception:
-                    if logger.isEnabledFor(logging.DEBUG):
-                        logger.debug(
-                            "Wire capture (response) failed for backend %s with model %s",
-                            backend_type,
-                            effective_model,
-                            exc_info=True,
-                        )
-                return result
-            except (
-                Exception
-            ) as call_exc:  # Catch all exceptions for comprehensive logging
-                # If the exception is already a BackendError or RateLimitExceededError,
-                # treat it specially; otherwise wrap or re-raise depending on allow_failover.
-                if isinstance(call_exc, BackendError | RateLimitExceededError):
-                    if not allow_failover:
-                        # Re-raise the original domain-specific exception
-                        raise  # Re-raise the original exception
-                    last_error = call_exc
-                else:
-                    if not allow_failover:
-                        # Immediate wrapping when failover is disabled
-                        raise BackendError(
-                            message=f"Backend call failed: {call_exc!s}",
-                            backend_name=backend_type,
-                        ) from call_exc  # Chain the exception
-                    last_error = call_exc  # type: ignore[assignment]
-
-                # Handle failover on backend call failure
-                if allow_failover:
-                    return await self._handle_backend_call_failover(
-                        request, backend_type, stream, last_error
-                    )
-
-                # If we get here, wrap the last error into BackendError
-                raise BackendError(
-                    message=f"Backend call failed: {last_error!s}",
-                    backend_name=backend_type,
-                )
-
-        except (BackendError, RateLimitExceededError):
-            # Propagate expected exceptions as-is
-            raise
-        except Exception as e:
-            # Catch any other unexpected exceptions and wrap them
-            raise BackendError(
-                message=f"An unexpected error occurred during backend call to {backend_type}: {e!s}",
-                backend_name=backend_type,
-            ) from e
-
-    async def validate_backend_and_model(
-        self, backend: str, model: str
-    ) -> tuple[bool, str | None]:
-        """Validate that a backend and model combination is valid"""
-        try:
-            backend_instance: LLMBackend = await self._get_or_create_backend(backend)
-
-            available_models: list[str] = backend_instance.get_available_models()
-            if model in available_models:
-                return True, None
-
-            return False, f"Model {model} not available on backend {backend}"
-        except (BackendError, TypeError, ValueError, AttributeError) as e:
-            logger.warning(
-                f"Backend validation failed for {backend}: {e!s}", exc_info=True
-            )
-            return False, f"Backend validation failed: {e!s}"
-
-    async def _get_or_create_backend(self, backend_type: str) -> LLMBackend:
-        """Get an existing backend or create a new one"""
-        if backend_type in self._backends:
-            return self._backends[backend_type]
-
-        try:
-            provider_cfg: Any | None = None
-            if self._backend_config_provider:
-                provider_cfg = self._backend_config_provider.get_backend_config(
-                    backend_type
-                )
-
-            # Use provider config if available, otherwise use default app config
-            from src.core.config.app_config import AppConfig
-
-            if isinstance(provider_cfg, AppConfig):
-                app_config = provider_cfg
-            else:
-                app_config = cast(AppConfig, self._config)
-
-            # Cast provider_cfg to BackendConfig for type compatibility
             from src.core.config.app_config import BackendConfigModel
 
             backend_config = (
@@ -1808,5 +883,4 @@
         raise BackendError(
             message=f"Backend call failed: {last_error!s}",
             backend_name=backend_type,
-        )
->>>>>>> 18129200
+        )