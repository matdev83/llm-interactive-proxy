--- conflicted
+++ resolved
@@ -1,4 +1,3 @@
-<<<<<<< HEAD
 from __future__ import annotations
 
 import json
@@ -123,23 +122,9 @@
         if not url_str:
             return None
 
-        # Validate URI scheme - only allow data, http, and https schemes
+        # Inline data URIs are allowed
         if url_str.startswith("data:"):
-            # Data URIs are allowed
-            pass
-        elif url_str.startswith("http://"):
-            # HTTP URLs are allowed
-            pass
-        elif url_str.startswith("https://"):
-            # HTTPS URLs are allowed
-            pass
-        else:
-            # All other schemes (file://, ftp://, etc.) are rejected for security
-            return None
-
-        mime_type = Translation._detect_image_mime_type(url_str)
-
-        if url_str.startswith("data:"):
+            mime_type = Translation._detect_image_mime_type(url_str)
             try:
                 _, base64_data = url_str.split(",", 1)
             except ValueError:
@@ -151,6 +136,21 @@
                 }
             }
 
+        # For non-inline URIs, only allow http/https schemes. Reject file/ftp and local paths.
+        try:
+            from urllib.parse import urlparse
+
+            scheme = (urlparse(url_str).scheme or "").lower()
+        except Exception:
+            scheme = ""
+
+        allowed_schemes = {"http", "https"}
+
+        if scheme not in allowed_schemes:
+            # Also treat Windows/local file paths (no scheme or drive-letter scheme) as invalid
+            return None
+
+        mime_type = Translation._detect_image_mime_type(url_str)
         return {
             "file_data": {
                 "mime_type": mime_type,
@@ -240,19 +240,28 @@
             if not stripped:
                 return "{}"
             try:
-                # Attempt to load as JSON first
                 json.loads(stripped)
                 return stripped
             except json.JSONDecodeError:
-                # If it fails, try to evaluate it as a Python literal
+                # Attempt to parse Python-literal style dicts/lists safely
                 try:
                     import ast
 
-                    evaluated = ast.literal_eval(stripped)
-                    return json.dumps(evaluated)
-                except (ValueError, SyntaxError):
-                    # If that also fails, treat as a raw string
-                    return json.dumps({"_raw": stripped})
+                    literal = ast.literal_eval(stripped)
+                    # Only convert common JSON-compatible literal types
+                    if (
+                        isinstance(
+                            literal, dict | list | tuple | str | int | float | bool
+                        )
+                        or literal is None
+                    ):
+                        return json.dumps(
+                            literal if not isinstance(literal, tuple) else list(literal)
+                        )
+                except Exception:
+                    pass
+                # Safe fallback - keep raw content under a namespaced key to avoid corruption
+                return json.dumps({"_raw": stripped})
 
         if isinstance(args, dict):
             return json.dumps(args)
@@ -967,8 +976,7 @@
         contents: list[dict[str, Any]] = []
 
         for message in request.messages:
-            # Process all messages including system messages (for test compatibility)
-            # Convert assistant role to model role for Gemini API compatibility
+            # Map assistant role to 'model' for Gemini compatibility; keep others as-is
             gemini_role = "model" if message.role == "assistant" else message.role
             msg_dict = {"role": gemini_role}
             parts = []
@@ -2059,2076 +2067,4 @@
 
             return None
         except Exception:
-            return None
-=======
-from __future__ import annotations
-
-import json
-import mimetypes
-from typing import Any
-
-from src.core.domain.base_translator import BaseTranslator
-from src.core.domain.chat import (
-    CanonicalChatRequest,
-    CanonicalChatResponse,
-    ChatCompletionChoice,
-    ChatCompletionChoiceMessage,
-    ChatMessage,
-    ChatResponse,
-    FunctionCall,
-    ToolCall,
-)
-
-
-class Translation(BaseTranslator):
-    """
-    A class for translating requests and responses between different API formats.
-    """
-
-    @staticmethod
-    def validate_json_against_schema(
-        json_data: dict[str, Any], schema: dict[str, Any]
-    ) -> tuple[bool, str | None]:
-        """
-        Validate JSON data against a JSON schema.
-
-        Args:
-            json_data: The JSON data to validate
-            schema: The JSON schema to validate against
-
-        Returns:
-            A tuple of (is_valid, error_message)
-        """
-        try:
-            import jsonschema
-
-            jsonschema.validate(json_data, schema)
-            return True, None
-        except ImportError:
-            # jsonschema not available, perform basic validation
-            return Translation._basic_schema_validation(json_data, schema)
-        except Exception as e:
-            # Check if this is a jsonschema error, even if the import failed
-            if "jsonschema" in str(e) and "ValidationError" in str(e):
-                return False, str(e)
-            # Fallback for other validation errors
-            return False, f"Schema validation error: {e!s}"
-
-    @staticmethod
-    def _basic_schema_validation(
-        json_data: dict[str, Any], schema: dict[str, Any]
-    ) -> tuple[bool, str | None]:
-        """
-        Perform basic JSON schema validation without jsonschema library.
-
-        This is a fallback validation that checks basic schema requirements.
-        """
-        try:
-            # Check type
-            schema_type = schema.get("type")
-            if schema_type == "object" and not isinstance(json_data, dict):
-                return False, f"Expected object, got {type(json_data).__name__}"
-            elif schema_type == "array" and not isinstance(json_data, list):
-                return False, f"Expected array, got {type(json_data).__name__}"
-            elif schema_type == "string" and not isinstance(json_data, str):
-                return False, f"Expected string, got {type(json_data).__name__}"
-            elif schema_type == "number" and not isinstance(json_data, int | float):
-                return False, f"Expected number, got {type(json_data).__name__}"
-            elif schema_type == "integer" and not isinstance(json_data, int):
-                return False, f"Expected integer, got {type(json_data).__name__}"
-            elif schema_type == "boolean" and not isinstance(json_data, bool):
-                return False, f"Expected boolean, got {type(json_data).__name__}"
-
-            # Check required properties for objects
-            if schema_type == "object" and isinstance(json_data, dict):
-                required = schema.get("required", [])
-                for prop in required:
-                    if prop not in json_data:
-                        return False, f"Missing required property: {prop}"
-
-            return True, None
-        except Exception as e:
-            return False, f"Basic validation error: {e!s}"
-
-    @staticmethod
-    def _detect_image_mime_type(url: str) -> str:
-        """Detect the MIME type for an image URL or data URI."""
-        if url.startswith("data:"):
-            header = url.split(",", 1)[0]
-            header = header.split(";", 1)[0]
-            if ":" in header:
-                candidate = header.split(":", 1)[1]
-                if candidate:
-                    return candidate
-            return "image/jpeg"
-
-        clean_url = url.split("?", 1)[0].split("#", 1)[0]
-        if "." in clean_url:
-            extension = clean_url.rsplit(".", 1)[-1].lower()
-            if extension:
-                mime_type = mimetypes.types_map.get(f".{extension}")
-                if mime_type and mime_type.startswith("image/"):
-                    return mime_type
-                if extension == "jpg":
-                    return "image/jpeg"
-        return "image/jpeg"
-
-    @staticmethod
-    def _process_gemini_image_part(part: Any) -> dict[str, Any] | None:
-        """Convert a multimodal image part to Gemini format."""
-        from src.core.domain.chat import MessageContentPartImage
-
-        if not isinstance(part, MessageContentPartImage) or not part.image_url:
-            return None
-
-        url_str = str(part.image_url.url or "").strip()
-        if not url_str:
-            return None
-
-        # Inline data URIs are allowed
-        if url_str.startswith("data:"):
-            mime_type = Translation._detect_image_mime_type(url_str)
-            try:
-                _, base64_data = url_str.split(",", 1)
-            except ValueError:
-                base64_data = ""
-            return {
-                "inline_data": {
-                    "mime_type": mime_type,
-                    "data": base64_data,
-                }
-            }
-
-        # For non-inline URIs, only allow http/https schemes. Reject file/ftp and local paths.
-        try:
-            from urllib.parse import urlparse
-
-            scheme = (urlparse(url_str).scheme or "").lower()
-        except Exception:
-            scheme = ""
-
-        allowed_schemes = {"http", "https"}
-
-        if scheme not in allowed_schemes:
-            # Also treat Windows/local file paths (no scheme or drive-letter scheme) as invalid
-            return None
-
-        mime_type = Translation._detect_image_mime_type(url_str)
-        return {
-            "file_data": {
-                "mime_type": mime_type,
-                "file_uri": url_str,
-            }
-        }
-
-    @staticmethod
-    def _normalize_usage_metadata(
-        usage: dict[str, Any], source_format: str
-    ) -> dict[str, Any]:
-        """Normalize usage metadata from different API formats to a standard structure."""
-        if source_format == "gemini":
-            return {
-                "prompt_tokens": usage.get("promptTokenCount", 0),
-                "completion_tokens": usage.get("candidatesTokenCount", 0),
-                "total_tokens": usage.get("totalTokenCount", 0),
-            }
-        elif source_format == "anthropic":
-            return {
-                "prompt_tokens": usage.get("input_tokens", 0),
-                "completion_tokens": usage.get("output_tokens", 0),
-                "total_tokens": usage.get("input_tokens", 0)
-                + usage.get("output_tokens", 0),
-            }
-        elif source_format in {"openai", "openai-responses"}:
-            prompt_tokens = usage.get("prompt_tokens", usage.get("input_tokens", 0))
-            completion_tokens = usage.get(
-                "completion_tokens", usage.get("output_tokens", 0)
-            )
-            total_tokens = usage.get("total_tokens")
-            if total_tokens is None:
-                total_tokens = prompt_tokens + completion_tokens
-
-            return {
-                "prompt_tokens": prompt_tokens,
-                "completion_tokens": completion_tokens,
-                "total_tokens": total_tokens,
-            }
-        else:
-            # Default normalization
-            return {
-                "prompt_tokens": usage.get("prompt_tokens", 0),
-                "completion_tokens": usage.get("completion_tokens", 0),
-                "total_tokens": usage.get("total_tokens", 0),
-            }
-
-    @staticmethod
-    def _map_gemini_finish_reason(finish_reason: str | None) -> str | None:
-        """Map Gemini finish reasons to canonical values."""
-        if finish_reason is None:
-            return None
-
-        normalized = str(finish_reason).lower()
-        mapping = {
-            "stop": "stop",
-            "max_tokens": "length",
-            "safety": "content_filter",
-            "tool_calls": "tool_calls",
-        }
-        return mapping.get(normalized, "stop")
-
-    @staticmethod
-    def _normalize_stop_sequences(stop: Any) -> list[str] | None:
-        """Normalize stop sequences to a consistent format."""
-        if stop is None:
-            return None
-
-        if isinstance(stop, str):
-            return [stop]
-
-        if isinstance(stop, list):
-            # Ensure all elements are strings
-            return [str(s) for s in stop]
-
-        # Convert other types to string
-        return [str(stop)]
-
-    @staticmethod
-    def _normalize_tool_arguments(args: Any) -> str:
-        """Normalize tool call arguments to a JSON string."""
-        if args is None:
-            return "{}"
-
-        if isinstance(args, str):
-            stripped = args.strip()
-            if not stripped:
-                return "{}"
-            try:
-                json.loads(stripped)
-                return stripped
-            except json.JSONDecodeError:
-                # Attempt to parse Python-literal style dicts/lists safely
-                try:
-                    import ast
-
-                    literal = ast.literal_eval(stripped)
-                    # Only convert common JSON-compatible literal types
-                    if (
-                        isinstance(
-                            literal, dict | list | tuple | str | int | float | bool
-                        )
-                        or literal is None
-                    ):
-                        return json.dumps(
-                            literal if not isinstance(literal, tuple) else list(literal)
-                        )
-                except Exception:
-                    pass
-                # Safe fallback - keep raw content under a namespaced key to avoid corruption
-                return json.dumps({"_raw": stripped})
-
-        if isinstance(args, dict):
-            return json.dumps(args)
-
-        if isinstance(args, list | tuple):
-            return json.dumps(list(args))
-
-        try:
-            return json.dumps(args)
-        except TypeError:
-            return json.dumps({"_raw": str(args)})
-
-    @staticmethod
-    def _process_gemini_function_call(function_call: dict[str, Any]) -> ToolCall:
-        """Process a Gemini function call part into a ToolCall."""
-        import uuid
-
-        name = function_call.get("name", "")
-        raw_args = function_call.get("args", function_call.get("arguments"))
-        normalized_args = Translation._normalize_tool_arguments(raw_args)
-
-        return ToolCall(
-            id=f"call_{uuid.uuid4().hex[:12]}",
-            type="function",
-            function=FunctionCall(name=name, arguments=normalized_args),
-        )
-
-    @staticmethod
-    def gemini_to_domain_request(request: Any) -> CanonicalChatRequest:
-        """
-        Translate a Gemini request to a CanonicalChatRequest.
-        """
-        from src.core.domain.gemini_translation import (
-            gemini_request_to_canonical_request,
-        )
-
-        return gemini_request_to_canonical_request(request)
-
-    @staticmethod
-    def anthropic_to_domain_request(request: Any) -> CanonicalChatRequest:
-        """
-        Translate an Anthropic request to a CanonicalChatRequest.
-        """
-        return CanonicalChatRequest(
-            model=request.model,
-            messages=request.messages,
-            temperature=request.temperature,
-            top_p=request.top_p,
-            top_k=request.top_k,
-            n=request.n,
-            stream=request.stream,
-            stop=request.stop,
-            max_tokens=request.max_tokens,
-            presence_penalty=request.presence_penalty,
-            frequency_penalty=request.frequency_penalty,
-            logit_bias=request.logit_bias,
-            user=request.user,
-            reasoning_effort=request.reasoning_effort,
-            seed=request.seed,
-            tools=request.tools,
-            tool_choice=request.tool_choice,
-            extra_body=request.extra_body,
-        )
-
-    @staticmethod
-    def anthropic_to_domain_response(response: Any) -> CanonicalChatResponse:
-        """
-        Translate an Anthropic response to a CanonicalChatResponse.
-        """
-        import time
-
-        if not isinstance(response, dict):
-            # Handle non-dict responses
-            return CanonicalChatResponse(
-                id=f"chatcmpl-anthropic-{int(time.time())}",
-                object="chat.completion",
-                created=int(time.time()),
-                model="unknown",
-                choices=[
-                    ChatCompletionChoice(
-                        index=0,
-                        message=ChatCompletionChoiceMessage(
-                            role="assistant", content=str(response)
-                        ),
-                        finish_reason="stop",
-                    )
-                ],
-                usage={"prompt_tokens": 0, "completion_tokens": 0, "total_tokens": 0},
-            )
-
-        # Extract choices
-        choices = []
-        if "content" in response:
-            for idx, item in enumerate(response["content"]):
-                if item.get("type") == "text":
-                    choice = ChatCompletionChoice(
-                        index=idx,
-                        message=ChatCompletionChoiceMessage(
-                            role="assistant", content=item.get("text", "")
-                        ),
-                        finish_reason=response.get("stop_reason", "stop"),
-                    )
-                    choices.append(choice)
-
-        # Extract usage
-        usage = response.get("usage", {})
-        normalized_usage = Translation._normalize_usage_metadata(usage, "anthropic")
-
-        return CanonicalChatResponse(
-            id=response.get("id", f"chatcmpl-anthropic-{int(time.time())}"),
-            object="chat.completion",
-            created=int(time.time()),
-            model=response.get("model", "unknown"),
-            choices=choices,
-            usage=normalized_usage,
-        )
-
-    @staticmethod
-    def gemini_to_domain_response(response: Any) -> CanonicalChatResponse:
-        """
-        Translate a Gemini response to a CanonicalChatResponse.
-        """
-        import time
-        import uuid
-
-        # Generate a unique ID for the response
-        response_id = f"chatcmpl-{uuid.uuid4().hex[:16]}"
-        created = int(time.time())
-        model = "gemini-pro"  # Default model if not specified
-
-        # Extract choices from candidates
-        choices = []
-        if isinstance(response, dict) and "candidates" in response:
-            for idx, candidate in enumerate(response["candidates"]):
-                content = ""
-                tool_calls = None
-
-                # Extract content from parts
-                if "content" in candidate and "parts" in candidate["content"]:
-                    parts = candidate["content"]["parts"]
-
-                    # Extract text content
-                    text_parts = []
-                    for part in parts:
-                        if "text" in part:
-                            text_parts.append(part["text"])
-                        elif "functionCall" in part:
-                            # Handle function calls (tool calls)
-                            if tool_calls is None:
-                                tool_calls = []
-
-                            function_call = part["functionCall"]
-                            tool_calls.append(
-                                Translation._process_gemini_function_call(function_call)
-                            )
-
-                    content = "".join(text_parts)
-
-                # Map finish reason
-                finish_reason = Translation._map_gemini_finish_reason(
-                    candidate.get("finishReason")
-                )
-
-                # Create choice
-                choice = ChatCompletionChoice(
-                    index=idx,
-                    message=ChatCompletionChoiceMessage(
-                        role="assistant",
-                        content=content,
-                        tool_calls=tool_calls,
-                    ),
-                    finish_reason=finish_reason,
-                )
-                choices.append(choice)
-
-        # Extract usage metadata
-        usage = {"prompt_tokens": 0, "completion_tokens": 0, "total_tokens": 0}
-        if isinstance(response, dict) and "usageMetadata" in response:
-            usage_metadata = response["usageMetadata"]
-            usage = Translation._normalize_usage_metadata(usage_metadata, "gemini")
-
-        # If no choices were extracted, create a default one
-        if not choices:
-            choices = [
-                ChatCompletionChoice(
-                    index=0,
-                    message=ChatCompletionChoiceMessage(role="assistant", content=""),
-                    finish_reason="stop",
-                )
-            ]
-
-        return CanonicalChatResponse(
-            id=response_id,
-            object="chat.completion",
-            created=created,
-            model=model,
-            choices=choices,
-            usage=usage,
-        )
-
-    @staticmethod
-    def gemini_to_domain_stream_chunk(chunk: Any) -> dict[str, Any]:
-        """
-        Translate a Gemini streaming chunk to a canonical dictionary format.
-
-        Args:
-            chunk: The Gemini streaming chunk.
-
-        Returns:
-            A dictionary representing the canonical chunk format.
-        """
-        import time
-        import uuid
-
-        if not isinstance(chunk, dict):
-            return {"error": "Invalid chunk format: expected a dictionary"}
-
-        response_id = f"chatcmpl-{uuid.uuid4().hex[:16]}"
-        created = int(time.time())
-        model = "gemini-pro"  # Default model
-
-        content_pieces: list[str] = []
-        tool_calls: list[dict[str, Any]] = []
-        finish_reason = None
-
-        if "candidates" in chunk:
-            for candidate in chunk["candidates"]:
-                if "content" in candidate and "parts" in candidate["content"]:
-                    for part in candidate["content"]["parts"]:
-                        if "text" in part:
-                            content_pieces.append(part["text"])
-                        elif "functionCall" in part:
-                            try:
-                                tool_calls.append(
-                                    Translation._process_gemini_function_call(
-                                        part["functionCall"]
-                                    ).model_dump()
-                                )
-                            except Exception:
-                                continue
-                if "finishReason" in candidate:
-                    finish_reason = Translation._map_gemini_finish_reason(
-                        candidate["finishReason"]
-                    )
-
-        delta: dict[str, Any] = {"role": "assistant"}
-        if content_pieces:
-            delta["content"] = "".join(content_pieces)
-        if tool_calls:
-            delta["tool_calls"] = tool_calls
-
-        return {
-            "id": response_id,
-            "object": "chat.completion.chunk",
-            "created": created,
-            "model": model,
-            "choices": [
-                {
-                    "index": 0,
-                    "delta": delta,
-                    "finish_reason": finish_reason,
-                }
-            ],
-        }
-
-    @staticmethod
-    def openai_to_domain_request(request: Any) -> CanonicalChatRequest:
-        """
-        Translate an OpenAI request to a CanonicalChatRequest.
-        """
-        if isinstance(request, dict):
-            model = request.get("model")
-            messages = request.get("messages", [])
-            top_k = request.get("top_k")
-            top_p = request.get("top_p")
-            temperature = request.get("temperature")
-            max_tokens = request.get("max_tokens")
-            stop = request.get("stop")
-            stream = request.get("stream", False)
-            tools = request.get("tools")
-            tool_choice = request.get("tool_choice")
-            seed = request.get("seed")
-            reasoning_effort = request.get("reasoning_effort")
-        else:
-            model = getattr(request, "model", None)
-            messages = getattr(request, "messages", [])
-            top_k = getattr(request, "top_k", None)
-            top_p = getattr(request, "top_p", None)
-            temperature = getattr(request, "temperature", None)
-            max_tokens = getattr(request, "max_tokens", None)
-            stop = getattr(request, "stop", None)
-            stream = getattr(request, "stream", False)
-            tools = getattr(request, "tools", None)
-            tool_choice = getattr(request, "tool_choice", None)
-            seed = getattr(request, "seed", None)
-            reasoning_effort = getattr(request, "reasoning_effort", None)
-
-        if not model:
-            raise ValueError("Model not found in request")
-
-        # Convert messages to ChatMessage objects if they are dicts
-        chat_messages = []
-        for msg in messages:
-            if isinstance(msg, dict):
-                chat_messages.append(ChatMessage(**msg))
-            else:
-                chat_messages.append(msg)
-
-        return CanonicalChatRequest(
-            model=model,
-            messages=chat_messages,
-            top_k=top_k,
-            top_p=top_p,
-            temperature=temperature,
-            max_tokens=max_tokens,
-            stop=stop,
-            stream=stream,
-            tools=tools,
-            tool_choice=tool_choice,
-            seed=seed,
-            reasoning_effort=reasoning_effort,
-        )
-
-    @staticmethod
-    def openai_to_domain_response(response: Any) -> CanonicalChatResponse:
-        """
-        Translate an OpenAI response to a CanonicalChatResponse.
-        """
-        import time
-
-        if not isinstance(response, dict):
-            return CanonicalChatResponse(
-                id=f"chatcmpl-openai-{int(time.time())}",
-                object="chat.completion",
-                created=int(time.time()),
-                model="unknown",
-                choices=[
-                    ChatCompletionChoice(
-                        index=0,
-                        message=ChatCompletionChoiceMessage(
-                            role="assistant", content=str(response)
-                        ),
-                        finish_reason="stop",
-                    )
-                ],
-                usage={"prompt_tokens": 0, "completion_tokens": 0, "total_tokens": 0},
-            )
-
-        choices: list[ChatCompletionChoice] = []
-        for idx, ch in enumerate(response.get("choices", [])):
-            msg = ch.get("message", {})
-            role = msg.get("role", "assistant")
-            content = msg.get("content")
-
-            # Preserve tool_calls if present
-            tool_calls = None
-            if isinstance(msg.get("tool_calls"), list):
-                tool_calls = list(msg.get("tool_calls"))
-
-            message_obj = ChatCompletionChoiceMessage(
-                role=role, content=content, tool_calls=tool_calls
-            )
-
-            choices.append(
-                ChatCompletionChoice(
-                    index=idx,
-                    message=message_obj,
-                    finish_reason=ch.get("finish_reason"),
-                )
-            )
-
-        usage = response.get("usage") or {}
-        normalized_usage = Translation._normalize_usage_metadata(usage, "openai")
-
-        return CanonicalChatResponse(
-            id=response.get("id", "chatcmpl-openai-unk"),
-            object=response.get("object", "chat.completion"),
-            created=response.get("created", int(__import__("time").time())),
-            model=response.get("model", "unknown"),
-            choices=choices,
-            usage=normalized_usage,
-        )
-
-    @staticmethod
-    def responses_to_domain_response(response: Any) -> CanonicalChatResponse:
-        """Translate an OpenAI Responses API response to a canonical response."""
-        import time
-
-        if not isinstance(response, dict):
-            return Translation.openai_to_domain_response(response)
-
-        # If the backend already returned OpenAI-style choices, reuse that logic.
-        if response.get("choices"):
-            return Translation.openai_to_domain_response(response)
-
-        output_items = response.get("output") or []
-        choices: list[ChatCompletionChoice] = []
-
-        for idx, item in enumerate(output_items):
-            if not isinstance(item, dict):
-                continue
-
-            role = item.get("role", "assistant")
-            content_parts = item.get("content")
-            if not isinstance(content_parts, list):
-                content_parts = []
-
-            text_segments: list[str] = []
-            tool_calls: list[ToolCall] = []
-
-            for part in content_parts:
-                if not isinstance(part, dict):
-                    continue
-
-                part_type = part.get("type")
-                if part_type in {"output_text", "text", "input_text"}:
-                    text_value = part.get("text") or part.get("value") or ""
-                    if text_value:
-                        text_segments.append(str(text_value))
-                elif part_type == "tool_call":
-                    function_payload = (
-                        part.get("function") or part.get("function_call") or {}
-                    )
-                    normalized_args = Translation._normalize_tool_arguments(
-                        function_payload.get("arguments")
-                        or function_payload.get("args")
-                        or function_payload.get("arguments_json")
-                    )
-                    tool_calls.append(
-                        ToolCall(
-                            id=part.get("id") or f"tool_call_{idx}_{len(tool_calls)}",
-                            function=FunctionCall(
-                                name=function_payload.get("name", ""),
-                                arguments=normalized_args,
-                            ),
-                        )
-                    )
-
-            content_text = "\n".join(
-                segment for segment in text_segments if segment
-            ).strip()
-
-            finish_reason = item.get("finish_reason") or item.get("status")
-            if finish_reason == "completed":
-                finish_reason = "stop"
-            elif finish_reason == "incomplete":
-                finish_reason = "length"
-            elif finish_reason in {"in_progress", "generating"}:
-                finish_reason = None
-            elif finish_reason is None and (content_text or tool_calls):
-                finish_reason = "stop"
-
-            message = ChatCompletionChoiceMessage(
-                role=role,
-                content=content_text or None,
-                tool_calls=tool_calls or None,
-            )
-
-            choices.append(
-                ChatCompletionChoice(
-                    index=idx,
-                    message=message,
-                    finish_reason=finish_reason,
-                )
-            )
-
-        if not choices:
-            # Fallback to OpenAI conversion to avoid returning an empty response
-            return Translation.openai_to_domain_response(response)
-
-        usage = response.get("usage") or {}
-        normalized_usage = Translation._normalize_usage_metadata(
-            usage, "openai-responses"
-        )
-
-        return CanonicalChatResponse(
-            id=response.get("id", f"resp-{int(time.time())}"),
-            object=response.get("object", "response"),
-            created=response.get("created", int(time.time())),
-            model=response.get("model", "unknown"),
-            choices=choices,
-            usage=normalized_usage,
-            system_fingerprint=response.get("system_fingerprint"),
-        )
-
-    @staticmethod
-    def openai_to_domain_stream_chunk(chunk: Any) -> dict[str, Any]:
-        """
-        Translate an OpenAI streaming chunk to a canonical dictionary format.
-
-        Args:
-            chunk: The OpenAI streaming chunk.
-
-        Returns:
-            A dictionary representing the canonical chunk format.
-        """
-        import json
-        import time
-        import uuid
-
-        if isinstance(chunk, bytes | bytearray):
-            try:
-                chunk = chunk.decode("utf-8")
-            except Exception:
-                return {"error": "Invalid chunk format: unable to decode bytes"}
-
-        if isinstance(chunk, str):
-            stripped_chunk = chunk.strip()
-
-            if not stripped_chunk:
-                return {"error": "Invalid chunk format: empty string"}
-
-            if stripped_chunk.startswith(":"):
-                # Comment/heartbeat lines (e.g., ": ping") should be ignored by emitting
-                # an empty delta so downstream processors keep the stream alive.
-                return {
-                    "id": f"chatcmpl-{uuid.uuid4().hex[:16]}",
-                    "object": "chat.completion.chunk",
-                    "created": int(time.time()),
-                    "model": "unknown",
-                    "choices": [
-                        {"index": 0, "delta": {}, "finish_reason": None},
-                    ],
-                }
-
-            if stripped_chunk.startswith("data:"):
-                stripped_chunk = stripped_chunk[5:].strip()
-
-            if stripped_chunk == "[DONE]":
-                return {
-                    "id": f"chatcmpl-{uuid.uuid4().hex[:16]}",
-                    "object": "chat.completion.chunk",
-                    "created": int(time.time()),
-                    "model": "unknown",
-                    "choices": [
-                        {"index": 0, "delta": {}, "finish_reason": "stop"},
-                    ],
-                }
-
-            try:
-                chunk = json.loads(stripped_chunk)
-            except json.JSONDecodeError as exc:
-                return {
-                    "error": "Invalid chunk format: expected JSON after 'data:' prefix",
-                    "details": {"message": str(exc)},
-                }
-
-        if not isinstance(chunk, dict):
-            return {"error": "Invalid chunk format: expected a dictionary"}
-
-        # Basic validation for essential keys
-        if "id" not in chunk or "choices" not in chunk:
-            return {"error": "Invalid chunk: missing 'id' or 'choices'"}
-
-        # For simplicity, we'll return the chunk as a dictionary.
-        # In a more complex scenario, you might map this to a Pydantic model.
-        return dict(chunk)
-
-    @staticmethod
-    def openrouter_to_domain_request(request: Any) -> CanonicalChatRequest:
-        """
-        Translate an OpenRouter request to a CanonicalChatRequest.
-        """
-        if isinstance(request, dict):
-            model = request.get("model")
-            messages = request.get("messages", [])
-            top_k = request.get("top_k")
-            top_p = request.get("top_p")
-            temperature = request.get("temperature")
-            max_tokens = request.get("max_tokens")
-            stop = request.get("stop")
-            seed = request.get("seed")
-            reasoning_effort = request.get("reasoning_effort")
-            extra_params = request.get("extra_params")
-        else:
-            model = getattr(request, "model", None)
-            messages = getattr(request, "messages", [])
-            top_k = getattr(request, "top_k", None)
-            top_p = getattr(request, "top_p", None)
-            temperature = getattr(request, "temperature", None)
-            max_tokens = getattr(request, "max_tokens", None)
-            stop = getattr(request, "stop", None)
-            seed = getattr(request, "seed", None)
-            reasoning_effort = getattr(request, "reasoning_effort", None)
-            extra_params = getattr(request, "extra_params", None)
-
-        if not model:
-            raise ValueError("Model not found in request")
-
-        # Convert messages to ChatMessage objects if they are dicts
-        chat_messages = []
-        for msg in messages:
-            if isinstance(msg, dict):
-                chat_messages.append(ChatMessage(**msg))
-            else:
-                chat_messages.append(msg)
-
-        return CanonicalChatRequest(
-            model=model,
-            messages=chat_messages,
-            top_k=top_k,
-            top_p=top_p,
-            temperature=temperature,
-            max_tokens=max_tokens,
-            stop=stop,
-            seed=seed,
-            reasoning_effort=reasoning_effort,
-            stream=(
-                request.get("stream")
-                if isinstance(request, dict)
-                else getattr(request, "stream", None)
-            ),
-            extra_body=(
-                request.get("extra_body")
-                if isinstance(request, dict)
-                else getattr(request, "extra_body", None)
-            )
-            or (extra_params if extra_params is not None else None),
-            tools=(
-                request.get("tools")
-                if isinstance(request, dict)
-                else getattr(request, "tools", None)
-            ),
-            tool_choice=(
-                request.get("tool_choice")
-                if isinstance(request, dict)
-                else getattr(request, "tool_choice", None)
-            ),
-        )
-
-    @staticmethod
-    def _validate_request_parameters(request: CanonicalChatRequest) -> None:
-        """Validate required parameters in a domain request."""
-        if not request.model:
-            raise ValueError("Model is required")
-
-        if not request.messages:
-            raise ValueError("Messages are required")
-
-        # Validate message structure
-        for message in request.messages:
-            if not message.role:
-                raise ValueError("Message role is required")
-
-            # Validate content based on role
-            if message.role != "system" and not message.content:
-                raise ValueError(f"Content is required for {message.role} messages")
-
-        # Validate tool parameters if present
-        if request.tools:
-            for tool in request.tools:
-                if isinstance(tool, dict):
-                    if "function" not in tool:
-                        raise ValueError("Tool must have a function")
-                    if "name" not in tool.get("function", {}):
-                        raise ValueError("Tool function must have a name")
-
-    @staticmethod
-    def from_domain_to_gemini_request(request: CanonicalChatRequest) -> dict[str, Any]:
-        """
-        Translate a CanonicalChatRequest to a Gemini request.
-        """
-
-        Translation._validate_request_parameters(request)
-
-        config: dict[str, Any] = {}
-        if request.top_k is not None:
-            config["topK"] = request.top_k
-        if request.top_p is not None:
-            config["topP"] = request.top_p
-        if request.temperature is not None:
-            config["temperature"] = request.temperature
-        if request.max_tokens is not None:
-            config["maxOutputTokens"] = request.max_tokens
-        if request.stop:
-            config["stopSequences"] = Translation._normalize_stop_sequences(
-                request.stop
-            )
-        # Check for CLI override first (--thinking-budget flag)
-        import os
-
-        cli_thinking_budget = os.environ.get("THINKING_BUDGET")
-        if cli_thinking_budget is not None:
-            try:
-                budget = int(cli_thinking_budget)
-                config["thinkingConfig"] = {
-                    "thinkingBudget": budget,
-                    "includeThoughts": True,
-                }
-            except ValueError:
-                pass  # Invalid value, ignore
-
-        # Otherwise, use reasoning_effort if provided
-        elif request.reasoning_effort is not None:
-            # Gemini uses thinkingBudget (max reasoning tokens)
-            # Map reasoning_effort levels to approximate token budgets
-            # -1 = dynamic/unlimited (let model decide)
-            # 0 = no thinking
-            # positive int = max thinking tokens
-            effort_to_budget = {
-                "low": 512,
-                "medium": 2048,
-                "high": -1,  # Dynamic/unlimited
-            }
-            budget = effort_to_budget.get(request.reasoning_effort, -1)
-            config["thinkingConfig"] = {
-                "thinkingBudget": budget,
-                "includeThoughts": True,  # Include reasoning in output
-            }
-
-        # Process messages with proper handling of multimodal content and tool calls
-        contents: list[dict[str, Any]] = []
-
-        for message in request.messages:
-            # Map assistant role to 'model' for Gemini compatibility; keep others as-is
-            gemini_role = "model" if message.role == "assistant" else message.role
-            msg_dict = {"role": gemini_role}
-            parts = []
-
-            # Handle content which could be string, list of parts, or None
-            if message.content is None:
-                # Skip empty content
-                continue
-            elif isinstance(message.content, str):
-                # Simple text content
-                parts.append({"text": message.content})
-            elif isinstance(message.content, list):
-                # Multimodal content (list of parts)
-                for part in message.content:
-                    if hasattr(part, "type") and part.type == "image_url":
-                        processed_image = Translation._process_gemini_image_part(part)
-                        if processed_image:
-                            parts.append(processed_image)
-                    elif hasattr(part, "type") and part.type == "text":
-                        from src.core.domain.chat import MessageContentPartText
-
-                        # Handle text part
-                        if isinstance(part, MessageContentPartText) and hasattr(
-                            part, "text"
-                        ):
-                            parts.append({"text": part.text})
-                    else:
-                        # Try best effort conversion
-                        if hasattr(part, "model_dump"):
-                            part_dict = part.model_dump()
-                            if "text" in part_dict:
-                                parts.append({"text": part_dict["text"]})
-
-            # Add parts to message
-            msg_dict["parts"] = parts  # type: ignore
-
-            # Only add non-empty messages
-            if parts:
-                contents.append(msg_dict)
-
-        result = {"contents": contents, "generationConfig": config}
-
-        # Add tools if present
-        if request.tools:
-            # Convert OpenAI-style tools to Gemini format
-            gemini_tools = []
-            for tool in request.tools:
-                if isinstance(tool, dict) and "function" in tool:
-                    function = tool["function"]
-                    gemini_tool = {
-                        "function_declarations": [
-                            {
-                                "name": function.get("name", ""),
-                                "description": function.get("description", ""),
-                                "parameters": function.get("parameters", {}),
-                            }
-                        ]
-                    }
-                    gemini_tools.append(gemini_tool)
-                elif not isinstance(tool, dict):
-                    tool_dict = tool.model_dump()
-                    if "function" in tool_dict:
-                        function = tool_dict["function"]
-                        gemini_tool = {
-                            "function_declarations": [
-                                {
-                                    "name": function.get("name", ""),
-                                    "description": function.get("description", ""),
-                                    "parameters": function.get("parameters", {}),
-                                }
-                            ]
-                        }
-                        gemini_tools.append(gemini_tool)
-
-            if gemini_tools:
-                result["tools"] = gemini_tools
-
-        # Handle tool_choice for Gemini
-        if request.tool_choice:
-            mode = "AUTO"  # Default
-            allowed_functions = None
-
-            if isinstance(request.tool_choice, str):
-                if request.tool_choice == "none":
-                    mode = "NONE"
-                elif request.tool_choice == "auto":
-                    mode = "AUTO"
-                elif request.tool_choice in ["any", "required"]:
-                    mode = "ANY"
-            elif (
-                isinstance(request.tool_choice, dict)
-                and request.tool_choice.get("type") == "function"
-            ):
-                function_spec = request.tool_choice.get("function", {})
-                function_name = function_spec.get("name")
-                if function_name:
-                    mode = "ANY"
-                    allowed_functions = [function_name]
-
-            fcc: dict[str, Any] = {"mode": mode}
-            if allowed_functions:
-                fcc["allowedFunctionNames"] = allowed_functions
-            result["toolConfig"] = {"functionCallingConfig": fcc}
-
-        # Handle structured output for Responses API
-        if request.extra_body and "response_format" in request.extra_body:
-            response_format = request.extra_body["response_format"]
-            if response_format.get("type") == "json_schema":
-                json_schema = response_format.get("json_schema", {})
-                schema = json_schema.get("schema", {})
-
-                # For Gemini, add JSON mode and schema constraint to generation config
-                generation_config = result["generationConfig"]
-                if isinstance(generation_config, dict):
-                    generation_config["responseMimeType"] = "application/json"
-                    generation_config["responseSchema"] = schema
-
-                # Add schema name and description as additional context if available
-                schema_name = json_schema.get("name")
-                schema_description = json_schema.get("description")
-                if schema_name or schema_description:
-                    # Add schema context to the last user message or create a system-like instruction
-                    schema_context = "Generate a JSON response"
-                    if schema_name:
-                        schema_context += f" for '{schema_name}'"
-                    if schema_description:
-                        schema_context += f": {schema_description}"
-                    schema_context += (
-                        ". The response must conform to the provided JSON schema."
-                    )
-
-                    # Add this as context to help the model understand the structured output requirement
-                    if (
-                        contents
-                        and isinstance(contents[-1], dict)
-                        and contents[-1].get("role") == "user"
-                    ):
-                        # Append to the last user message
-                        last_message = contents[-1]
-                        if (
-                            isinstance(last_message, dict)
-                            and last_message.get("parts")
-                            and isinstance(last_message["parts"], list)
-                        ):
-                            last_message["parts"].append(
-                                {"text": f"\n\n{schema_context}"}
-                            )
-                    else:
-                        # Add as a new user message
-                        contents.append(
-                            {"role": "user", "parts": [{"text": schema_context}]}
-                        )
-
-        return result
-
-    @staticmethod
-    def from_domain_to_openai_request(request: CanonicalChatRequest) -> dict[str, Any]:
-        """
-        Translate a CanonicalChatRequest to an OpenAI request.
-        """
-        payload: dict[str, Any] = {
-            "model": request.model,
-            "messages": [
-                {"role": message.role, "content": message.content}
-                for message in request.messages
-            ],
-        }
-
-        # Add all supported parameters
-        if request.top_p is not None:
-            payload["top_p"] = request.top_p
-        if request.temperature is not None:
-            payload["temperature"] = request.temperature
-        if request.max_tokens is not None:
-            payload["max_tokens"] = request.max_tokens
-        if request.stream is not None:
-            payload["stream"] = request.stream
-        if request.stop is not None:
-            payload["stop"] = Translation._normalize_stop_sequences(request.stop)
-        if request.seed is not None:
-            payload["seed"] = request.seed
-        if request.presence_penalty is not None:
-            payload["presence_penalty"] = request.presence_penalty
-        if request.frequency_penalty is not None:
-            payload["frequency_penalty"] = request.frequency_penalty
-        if request.user is not None:
-            payload["user"] = request.user
-        if request.tools is not None:
-            payload["tools"] = request.tools
-        if request.tool_choice is not None:
-            payload["tool_choice"] = request.tool_choice
-
-        # Handle structured output for Responses API
-        if request.extra_body and "response_format" in request.extra_body:
-            response_format = request.extra_body["response_format"]
-            if response_format.get("type") == "json_schema":
-                # For OpenAI, we can pass the response_format directly
-                payload["response_format"] = response_format
-
-        return payload
-
-    @staticmethod
-    def anthropic_to_domain_stream_chunk(chunk: Any) -> dict[str, Any]:
-        """
-        Translate an Anthropic streaming chunk to a canonical dictionary format.
-
-        Args:
-            chunk: The Anthropic streaming chunk.
-
-        Returns:
-            A dictionary representing the canonical chunk format.
-        """
-        import time
-        import uuid
-
-        if not isinstance(chunk, dict):
-            return {"error": "Invalid chunk format: expected a dictionary"}
-
-        response_id = f"chatcmpl-{uuid.uuid4().hex[:16]}"
-        created = int(time.time())
-        model = "claude-3-opus-20240229"  # Default model
-
-        content = ""
-        finish_reason = None
-
-        if chunk.get("type") == "content_block_delta":
-            delta = chunk.get("delta", {})
-            if delta.get("type") == "text_delta":
-                content = delta.get("text", "")
-
-        return {
-            "id": response_id,
-            "object": "chat.completion.chunk",
-            "created": created,
-            "model": model,
-            "choices": [
-                {
-                    "index": 0,
-                    "delta": {"role": "assistant", "content": content},
-                    "finish_reason": finish_reason,
-                }
-            ],
-        }
-
-    @staticmethod
-    def from_domain_to_anthropic_request(
-        request: CanonicalChatRequest,
-    ) -> dict[str, Any]:
-        """
-        Translate a CanonicalChatRequest to an Anthropic request.
-        """
-        # Process messages with proper handling of system messages and multimodal content
-        processed_messages = []
-        system_message = None
-
-        for message in request.messages:
-            if message.role == "system":
-                # Extract system message
-                system_message = message.content
-                continue
-
-            # Process regular messages
-            msg_dict = {"role": message.role}
-
-            # Handle content which could be string, list of parts, or None
-            if message.content is None:
-                # Skip empty content
-                continue
-            elif isinstance(message.content, str):
-                # Simple text content
-                msg_dict["content"] = message.content
-            elif isinstance(message.content, list):
-                # Multimodal content (list of parts)
-                content_parts = []
-                for part in message.content:
-                    from src.core.domain.chat import (
-                        MessageContentPartImage,
-                        MessageContentPartText,
-                    )
-
-                    if isinstance(part, MessageContentPartImage):
-                        # Handle image part
-                        if part.image_url:
-                            url_str = str(part.image_url.url)
-                            # Only include data URLs; skip http/https URLs
-                            if url_str.startswith("data:"):
-                                content_parts.append(
-                                    {
-                                        "type": "image",
-                                        "source": {
-                                            "type": "base64",
-                                            "media_type": "image/jpeg",
-                                            "data": url_str.split(",", 1)[-1],
-                                        },
-                                    }
-                                )
-                    elif isinstance(part, MessageContentPartText):
-                        # Handle text part
-                        content_parts.append({"type": "text", "text": part.text})
-                    else:
-                        # Try best effort conversion
-                        if hasattr(part, "model_dump"):
-                            part_dict = part.model_dump()
-                            if "text" in part_dict:
-                                content_parts.append(
-                                    {"type": "text", "text": part_dict["text"]}
-                                )
-
-                if content_parts:
-                    # Use type annotation to help mypy
-                    msg_dict["content"] = content_parts  # type: ignore
-
-            # Handle tool calls if present
-            if message.tool_calls:
-                tool_calls = []
-                for tool_call in message.tool_calls:
-                    if hasattr(tool_call, "model_dump"):
-                        tool_call_dict = tool_call.model_dump()
-                        tool_calls.append(tool_call_dict)
-                    elif isinstance(tool_call, dict):
-                        tool_calls.append(tool_call)
-                    else:
-                        # Convert to dict if possible
-                        try:
-                            tool_call_dict = dict(tool_call)
-                            tool_calls.append(tool_call_dict)
-                        except (TypeError, ValueError):
-                            # Skip if can't convert
-                            continue
-
-                if tool_calls:
-                    # Use type annotation to help mypy
-                    msg_dict["tool_calls"] = tool_calls  # type: ignore
-
-            # Handle tool call ID if present
-            if message.tool_call_id:
-                msg_dict["tool_call_id"] = message.tool_call_id
-
-            # Handle name if present
-            if message.name:
-                msg_dict["name"] = message.name
-
-            processed_messages.append(msg_dict)
-
-        payload: dict[str, Any] = {
-            "model": request.model,
-            "messages": processed_messages,
-            "max_tokens": request.max_tokens or 1024,
-            "stream": request.stream,
-        }
-
-        if system_message:
-            payload["system"] = system_message
-        if request.temperature is not None:
-            payload["temperature"] = request.temperature
-        if request.top_p is not None:
-            payload["top_p"] = request.top_p
-        if request.top_k is not None:
-            payload["top_k"] = request.top_k
-
-        # Handle tools if present
-        if request.tools:
-            # Convert tools to Anthropic format
-            anthropic_tools = []
-            for tool in request.tools:
-                if isinstance(tool, dict) and "function" in tool:
-                    anthropic_tool = {"type": "function", "function": tool["function"]}
-                    anthropic_tools.append(anthropic_tool)
-                elif not isinstance(tool, dict):
-                    tool_dict = tool.model_dump()
-                    if "function" in tool_dict:
-                        anthropic_tool = {
-                            "type": "function",
-                            "function": tool_dict["function"],
-                        }
-                        anthropic_tools.append(anthropic_tool)
-
-            if anthropic_tools:
-                payload["tools"] = anthropic_tools
-
-        # Handle tool_choice if present
-        if request.tool_choice:
-            if isinstance(request.tool_choice, dict):
-                if request.tool_choice.get("type") == "function":
-                    # Already in Anthropic format
-                    payload["tool_choice"] = request.tool_choice
-                elif "function" in request.tool_choice:
-                    # Convert from OpenAI format to Anthropic format
-                    payload["tool_choice"] = {
-                        "type": "function",
-                        "function": request.tool_choice["function"],
-                    }
-            elif request.tool_choice == "auto" or request.tool_choice == "none":
-                payload["tool_choice"] = request.tool_choice
-
-        # Add stop sequences if present
-        if request.stop:
-            payload["stop_sequences"] = Translation._normalize_stop_sequences(
-                request.stop
-            )
-
-        # Add metadata if present in extra_body
-        if request.extra_body and isinstance(request.extra_body, dict):
-            metadata = request.extra_body.get("metadata")
-            if metadata:
-                payload["metadata"] = metadata
-
-            # Handle structured output for Responses API
-            response_format = request.extra_body.get("response_format")
-            if response_format and response_format.get("type") == "json_schema":
-                json_schema = response_format.get("json_schema", {})
-                schema = json_schema.get("schema", {})
-                schema_name = json_schema.get("name")
-                schema_description = json_schema.get("description")
-                strict = json_schema.get("strict", True)
-
-                # For Anthropic, add comprehensive JSON schema instruction to system message
-                import json
-
-                schema_instruction = (
-                    "\n\nYou must respond with valid JSON that conforms to this schema"
-                )
-                if schema_name:
-                    schema_instruction += f" for '{schema_name}'"
-                if schema_description:
-                    schema_instruction += f" ({schema_description})"
-                schema_instruction += f":\n\n{json.dumps(schema, indent=2)}"
-
-                if strict:
-                    schema_instruction += "\n\nIMPORTANT: The response must strictly adhere to this schema. Do not include any additional fields or deviate from the specified structure."
-                else:
-                    schema_instruction += "\n\nNote: The response should generally follow this schema, but minor variations may be acceptable."
-
-                schema_instruction += "\n\nRespond only with the JSON object, no additional text or formatting."
-
-                if payload.get("system"):
-                    if isinstance(payload["system"], str):
-                        payload["system"] += schema_instruction
-                    else:
-                        # If not a string, we cannot append. Replace it.
-                        payload["system"] = schema_instruction
-                else:
-                    payload["system"] = (
-                        f"You are a helpful assistant.{schema_instruction}"
-                    )
-
-        return payload
-
-    @staticmethod
-    def code_assist_to_domain_request(request: Any) -> CanonicalChatRequest:
-        """
-        Translate a Code Assist API request to a CanonicalChatRequest.
-
-        The Code Assist API uses the same format as OpenAI for the core request,
-        but with additional project field and different endpoint.
-        """
-        # Code Assist API request format is essentially the same as OpenAI
-        # but may include a "project" field
-        if isinstance(request, dict):
-            # Remove Code Assist specific fields and treat as OpenAI format
-            cleaned_request = {k: v for k, v in request.items() if k != "project"}
-            return Translation.openai_to_domain_request(cleaned_request)
-        else:
-            # Handle object format by extracting fields
-            return Translation.openai_to_domain_request(request)
-
-    @staticmethod
-    def code_assist_to_domain_response(response: Any) -> CanonicalChatResponse:
-        """
-        Translate a Code Assist API response to a CanonicalChatResponse.
-
-        The Code Assist API wraps the response in a "response" object and uses
-        different structure than standard Gemini API.
-        """
-        import time
-
-        if not isinstance(response, dict):
-            # Handle non-dict responses
-            return CanonicalChatResponse(
-                id=f"chatcmpl-code-assist-{int(time.time())}",
-                object="chat.completion",
-                created=int(time.time()),
-                model="unknown",
-                choices=[
-                    ChatCompletionChoice(
-                        index=0,
-                        message=ChatCompletionChoiceMessage(
-                            role="assistant", content=str(response)
-                        ),
-                        finish_reason="stop",
-                    )
-                ],
-                usage={"prompt_tokens": 0, "completion_tokens": 0, "total_tokens": 0},
-            )
-
-        # Extract from Code Assist response wrapper
-        response_wrapper = response.get("response", {})
-        candidates = response_wrapper.get("candidates", [])
-        generated_text = ""
-
-        if candidates and len(candidates) > 0:
-            candidate = candidates[0]
-            content = candidate.get("content", {})
-            parts = content.get("parts", [])
-
-            if parts and len(parts) > 0:
-                generated_text = parts[0].get("text", "")
-
-        # Create canonical response
-        return CanonicalChatResponse(
-            id=f"chatcmpl-code-assist-{int(time.time())}",
-            object="chat.completion",
-            created=int(time.time()),
-            model=response.get("model", "code-assist-model"),
-            choices=[
-                ChatCompletionChoice(
-                    index=0,
-                    message=ChatCompletionChoiceMessage(
-                        role="assistant", content=generated_text
-                    ),
-                    finish_reason="stop",
-                )
-            ],
-            usage={"prompt_tokens": 0, "completion_tokens": 0, "total_tokens": 0},
-        )
-
-    @staticmethod
-    def code_assist_to_domain_stream_chunk(chunk: Any) -> dict[str, Any]:
-        """
-        Translate a Code Assist API streaming chunk to a canonical dictionary format.
-
-        Code Assist API uses Server-Sent Events (SSE) format with "data: " prefix.
-        """
-        import time
-        import uuid
-
-        if chunk is None:
-            # Handle end of stream
-            return {
-                "id": f"chatcmpl-{uuid.uuid4().hex[:16]}",
-                "object": "chat.completion.chunk",
-                "created": int(time.time()),
-                "model": "code-assist-model",
-                "choices": [
-                    {
-                        "index": 0,
-                        "delta": {},
-                        "finish_reason": "stop",
-                    }
-                ],
-            }
-
-        if not isinstance(chunk, dict):
-            return {"error": "Invalid chunk format: expected a dictionary"}
-
-        response_id = f"chatcmpl-{uuid.uuid4().hex[:16]}"
-        created = int(time.time())
-        model = "code-assist-model"
-
-        content = ""
-        finish_reason = None
-
-        # Extract from Code Assist response wrapper
-        response_wrapper = chunk.get("response", {})
-        candidates = response_wrapper.get("candidates", [])
-
-        if candidates and len(candidates) > 0:
-            candidate = candidates[0]
-            content_obj = candidate.get("content", {})
-            parts = content_obj.get("parts", [])
-
-            if parts and len(parts) > 0:
-                content = parts[0].get("text", "")
-
-            if "finishReason" in candidate:
-                finish_reason = candidate["finishReason"]
-
-        return {
-            "id": response_id,
-            "object": "chat.completion.chunk",
-            "created": created,
-            "model": model,
-            "choices": [
-                {
-                    "index": 0,
-                    "delta": {"role": "assistant", "content": content},
-                    "finish_reason": finish_reason,
-                }
-            ],
-        }
-
-    @staticmethod
-    def raw_text_to_domain_request(request: Any) -> CanonicalChatRequest:
-        """
-        Translate a raw text request to a CanonicalChatRequest.
-
-        Raw text format is typically used for simple text processing where
-        the input is just a plain text string.
-        """
-
-        if isinstance(request, str):
-            # Create a simple request with the text as user message
-            from src.core.domain.chat import ChatMessage
-
-            return CanonicalChatRequest(
-                model="text-model",
-                messages=[ChatMessage(role="user", content=request)],
-            )
-        elif isinstance(request, dict):
-            # If it's already a dict, treat it as OpenAI format
-            return Translation.openai_to_domain_request(request)
-        else:
-            # Handle object format
-            return Translation.openai_to_domain_request(request)
-
-    @staticmethod
-    def raw_text_to_domain_response(response: Any) -> CanonicalChatResponse:
-        """
-        Translate a raw text response to a CanonicalChatResponse.
-
-        Raw text format is typically used for simple text responses.
-        """
-        import time
-
-        if isinstance(response, str):
-            return CanonicalChatResponse(
-                id=f"chatcmpl-raw-text-{int(time.time())}",
-                object="chat.completion",
-                created=int(time.time()),
-                model="text-model",
-                choices=[
-                    ChatCompletionChoice(
-                        index=0,
-                        message=ChatCompletionChoiceMessage(
-                            role="assistant", content=response
-                        ),
-                        finish_reason="stop",
-                    )
-                ],
-                usage={"prompt_tokens": 0, "completion_tokens": 0, "total_tokens": 0},
-            )
-        elif isinstance(response, dict):
-            # If it's already a dict, treat it as OpenAI format
-            return Translation.openai_to_domain_response(response)
-        else:
-            # Handle object format
-            return Translation.openai_to_domain_response(response)
-
-    @staticmethod
-    def raw_text_to_domain_stream_chunk(chunk: Any) -> dict[str, Any]:
-        """
-        Translate a raw text stream chunk to a canonical dictionary format.
-
-        Raw text chunks are typically plain text strings.
-        """
-        import time
-        import uuid
-
-        if chunk is None:
-            # Handle end of stream
-            return {
-                "id": f"chatcmpl-{uuid.uuid4().hex[:16]}",
-                "object": "chat.completion.chunk",
-                "created": int(time.time()),
-                "model": "text-model",
-                "choices": [
-                    {
-                        "index": 0,
-                        "delta": {},
-                        "finish_reason": "stop",
-                    }
-                ],
-            }
-
-        if isinstance(chunk, str):
-            # Raw text chunk
-            return {
-                "id": f"chatcmpl-{uuid.uuid4().hex[:16]}",
-                "object": "chat.completion.chunk",
-                "created": int(time.time()),
-                "model": "text-model",
-                "choices": [
-                    {
-                        "index": 0,
-                        "delta": {"role": "assistant", "content": chunk},
-                        "finish_reason": None,
-                    }
-                ],
-            }
-        elif isinstance(chunk, dict):
-            # Check if it's a wrapped text dict like {"text": "content"}
-            if "text" in chunk and isinstance(chunk["text"], str):
-                return {
-                    "id": f"chatcmpl-{uuid.uuid4().hex[:16]}",
-                    "object": "chat.completion.chunk",
-                    "created": int(time.time()),
-                    "model": "text-model",
-                    "choices": [
-                        {
-                            "index": 0,
-                            "delta": {"role": "assistant", "content": chunk["text"]},
-                            "finish_reason": None,
-                        }
-                    ],
-                }
-            else:
-                # If it's already a dict, treat it as OpenAI format
-                return Translation.openai_to_domain_stream_chunk(chunk)
-        else:
-            return {"error": "Invalid raw text chunk format"}
-
-    @staticmethod
-    def responses_to_domain_request(request: Any) -> CanonicalChatRequest:
-        """
-        Translate a Responses API request to a CanonicalChatRequest.
-
-        The Responses API request includes structured output requirements via response_format.
-        This method converts the request to the internal domain format while preserving
-        the JSON schema information for later use by backends.
-        """
-        from src.core.domain.responses_api import ResponsesRequest
-
-        # Handle both dict and object formats
-        if isinstance(request, dict):
-            # Convert dict to ResponsesRequest for validation
-            responses_request = ResponsesRequest(**request)
-        elif hasattr(request, "model_dump"):
-            # Already a Pydantic model
-            responses_request = (
-                request
-                if isinstance(request, ResponsesRequest)
-                else ResponsesRequest(**request.model_dump())
-            )
-        else:
-            # Try to extract attributes
-            responses_request = ResponsesRequest(
-                model=request.model,
-                messages=getattr(request, "messages", []),
-                response_format=request.response_format,
-                max_tokens=getattr(request, "max_tokens", None),
-                temperature=getattr(request, "temperature", None),
-                top_p=getattr(request, "top_p", None),
-                n=getattr(request, "n", None),
-                stream=getattr(request, "stream", None),
-                stop=getattr(request, "stop", None),
-                presence_penalty=getattr(request, "presence_penalty", None),
-                frequency_penalty=getattr(request, "frequency_penalty", None),
-                logit_bias=getattr(request, "logit_bias", None),
-                user=getattr(request, "user", None),
-                seed=getattr(request, "seed", None),
-                session_id=getattr(request, "session_id", None),
-                agent=getattr(request, "agent", None),
-                extra_body=getattr(request, "extra_body", None),
-            )
-
-        # Prepare extra_body with response format
-        extra_body = responses_request.extra_body or {}
-        extra_body["response_format"] = responses_request.response_format.model_dump()
-
-        # Convert to CanonicalChatRequest
-        canonical_request = CanonicalChatRequest(
-            model=responses_request.model,
-            messages=responses_request.messages,
-            temperature=responses_request.temperature,
-            top_p=responses_request.top_p,
-            max_tokens=responses_request.max_tokens,
-            n=responses_request.n,
-            stream=responses_request.stream,
-            stop=responses_request.stop,
-            presence_penalty=responses_request.presence_penalty,
-            frequency_penalty=responses_request.frequency_penalty,
-            logit_bias=responses_request.logit_bias,
-            user=responses_request.user,
-            seed=responses_request.seed,
-            session_id=responses_request.session_id,
-            agent=responses_request.agent,
-            extra_body=extra_body,
-        )
-
-        return canonical_request
-
-    @staticmethod
-    def from_domain_to_responses_response(response: ChatResponse) -> dict[str, Any]:
-        """
-        Translate a domain ChatResponse to a Responses API response format.
-
-        This method converts the internal domain response to the OpenAI Responses API format,
-        including parsing structured outputs and handling JSON schema validation results.
-        """
-        import json
-        import time
-
-        # Convert choices to Responses API format
-        choices = []
-        for choice in response.choices:
-            if choice.message:
-                # Try to parse the content as JSON for structured output
-                parsed_content = None
-                content = choice.message.content or ""
-
-                # Clean up content for JSON parsing
-                cleaned_content = content.strip()
-
-                # Handle cases where the model might wrap JSON in markdown code blocks
-                if cleaned_content.startswith("```json") and cleaned_content.endswith(
-                    "```"
-                ):
-                    cleaned_content = cleaned_content[7:-3].strip()
-                elif cleaned_content.startswith("```") and cleaned_content.endswith(
-                    "```"
-                ):
-                    cleaned_content = cleaned_content[3:-3].strip()
-
-                # Attempt to parse JSON content
-                if cleaned_content:
-                    try:
-                        parsed_content = json.loads(cleaned_content)
-                        # If parsing succeeded, use the cleaned content as the actual content
-                        content = cleaned_content
-                    except json.JSONDecodeError:
-                        # Content is not valid JSON, leave parsed as None
-                        # Try to extract JSON from the content if it contains other text
-                        try:
-                            # Look for JSON-like patterns in the content
-                            import re
-
-                            json_pattern = r"\{.*\}"
-                            json_match = re.search(
-                                json_pattern, cleaned_content, re.DOTALL
-                            )
-                            if json_match:
-                                potential_json = json_match.group(0)
-                                parsed_content = json.loads(potential_json)
-                                content = potential_json
-                        except (json.JSONDecodeError, AttributeError):
-                            # Still not valid JSON, leave parsed as None
-                            pass
-
-                response_choice = {
-                    "index": choice.index,
-                    "message": {
-                        "role": choice.message.role,
-                        "content": content,
-                        "parsed": parsed_content,
-                    },
-                    "finish_reason": choice.finish_reason or "stop",
-                }
-                choices.append(response_choice)
-
-        # Build the Responses API response
-        responses_response = {
-            "id": response.id,
-            "object": "response",
-            "created": response.created or int(time.time()),
-            "model": response.model,
-            "choices": choices,
-        }
-
-        # Add usage information if available
-        if response.usage:
-            responses_response["usage"] = response.usage
-
-        # Add system fingerprint if available
-        if hasattr(response, "system_fingerprint") and response.system_fingerprint:
-            responses_response["system_fingerprint"] = response.system_fingerprint
-
-        return responses_response
-
-    @staticmethod
-    def from_domain_to_responses_request(
-        request: CanonicalChatRequest,
-    ) -> dict[str, Any]:
-        """
-        Translate a CanonicalChatRequest to an OpenAI Responses API request format.
-
-        This method converts the internal domain request to the OpenAI Responses API format,
-        extracting the response_format from extra_body and structuring it properly.
-        """
-        # Start with basic OpenAI request format
-        payload = Translation.from_domain_to_openai_request(request)
-
-        # Extract and restructure response_format from extra_body
-        if request.extra_body and "response_format" in request.extra_body:
-            response_format = request.extra_body["response_format"]
-
-            # Ensure the response_format is properly structured for Responses API
-            if isinstance(response_format, dict):
-                payload["response_format"] = response_format
-            else:
-                # Handle case where response_format might be a Pydantic model
-                if hasattr(response_format, "model_dump"):
-                    payload["response_format"] = response_format.model_dump()
-                else:
-                    payload["response_format"] = response_format
-
-            # Remove response_format from extra_body to avoid duplication
-            extra_body_copy = dict(request.extra_body)
-            del extra_body_copy["response_format"]
-
-            # Add any remaining extra_body parameters
-            if extra_body_copy:
-                payload.update(extra_body_copy)
-
-        return payload
-
-    @staticmethod
-    def enhance_structured_output_response(
-        response: ChatResponse,
-        original_request_extra_body: dict[str, Any] | None = None,
-    ) -> ChatResponse:
-        """
-        Enhance a ChatResponse with structured output validation and repair.
-
-        This method validates the response against the original JSON schema
-        and attempts repair if validation fails.
-
-        Args:
-            response: The original ChatResponse
-            original_request_extra_body: The extra_body from the original request containing schema info
-
-        Returns:
-            Enhanced ChatResponse with validated/repaired structured output
-        """
-        if not original_request_extra_body:
-            return response
-
-        response_format = original_request_extra_body.get("response_format")
-        if not response_format or response_format.get("type") != "json_schema":
-            return response
-
-        json_schema_info = response_format.get("json_schema", {})
-        schema = json_schema_info.get("schema", {})
-
-        if not schema:
-            return response
-
-        # Process each choice
-        enhanced_choices = []
-        for choice in response.choices:
-            if not choice.message or not choice.message.content:
-                enhanced_choices.append(choice)
-                continue
-
-            content = choice.message.content.strip()
-
-            # Try to parse and validate the JSON
-            try:
-                parsed_json = json.loads(content)
-
-                # Validate against schema
-                is_valid, error_msg = Translation.validate_json_against_schema(
-                    parsed_json, schema
-                )
-
-                if is_valid:
-                    # Content is valid, keep as is
-                    enhanced_choices.append(choice)
-                else:
-                    # Try to repair the JSON
-                    repaired_json = Translation._attempt_json_repair(
-                        parsed_json, schema, error_msg
-                    )
-                    if repaired_json is not None:
-                        # Use repaired JSON
-                        repaired_content = json.dumps(repaired_json, indent=2)
-                        enhanced_message = ChatCompletionChoiceMessage(
-                            role=choice.message.role,
-                            content=repaired_content,
-                            tool_calls=choice.message.tool_calls,
-                        )
-                        enhanced_choice = ChatCompletionChoice(
-                            index=choice.index,
-                            message=enhanced_message,
-                            finish_reason=choice.finish_reason,
-                        )
-                        enhanced_choices.append(enhanced_choice)
-                    else:
-                        # Repair failed, keep original
-                        enhanced_choices.append(choice)
-
-            except json.JSONDecodeError:
-                # Not valid JSON, try to extract and repair
-                extracted_and_repaired_content: str | None = (
-                    Translation._extract_and_repair_json(content, schema)
-                )
-                if extracted_and_repaired_content is not None:
-                    enhanced_message = ChatCompletionChoiceMessage(
-                        role=choice.message.role,
-                        content=extracted_and_repaired_content,
-                        tool_calls=choice.message.tool_calls,
-                    )
-                    enhanced_choice = ChatCompletionChoice(
-                        index=choice.index,
-                        message=enhanced_message,
-                        finish_reason=choice.finish_reason,
-                    )
-                    enhanced_choices.append(enhanced_choice)
-                else:
-                    # Repair failed, keep original
-                    enhanced_choices.append(choice)
-
-        # Create enhanced response
-        enhanced_response = CanonicalChatResponse(
-            id=response.id,
-            object=response.object,
-            created=response.created,
-            model=response.model,
-            choices=enhanced_choices,
-            usage=response.usage,
-            system_fingerprint=getattr(response, "system_fingerprint", None),
-        )
-
-        return enhanced_response
-
-    @staticmethod
-    def _attempt_json_repair(
-        json_data: dict[str, Any], schema: dict[str, Any], error_msg: str | None
-    ) -> dict[str, Any] | None:
-        """
-        Attempt to repair JSON data to conform to schema.
-
-        This is a basic repair mechanism that handles common issues.
-        """
-        try:
-            repaired = dict(json_data)
-
-            # Add missing required properties
-            if schema.get("type") == "object":
-                required = schema.get("required", [])
-                properties = schema.get("properties", {})
-
-                for prop in required:
-                    if prop not in repaired:
-                        # Add default value based on property type
-                        prop_schema = properties.get(prop, {})
-                        prop_type = prop_schema.get("type", "string")
-
-                        if prop_type == "string":
-                            repaired[prop] = ""
-                        elif prop_type == "number":
-                            repaired[prop] = 0.0
-                        elif prop_type == "integer":
-                            repaired[prop] = 0
-                        elif prop_type == "boolean":
-                            repaired[prop] = False
-                        elif prop_type == "array":
-                            repaired[prop] = []
-                        elif prop_type == "object":
-                            repaired[prop] = {}
-                        else:
-                            repaired[prop] = None
-
-            # Validate the repaired JSON
-            is_valid, _ = Translation.validate_json_against_schema(repaired, schema)
-            return repaired if is_valid else None
-
-        except Exception:
-            return None
-
-    @staticmethod
-    def _extract_and_repair_json(content: str, schema: dict[str, Any]) -> str | None:
-        """
-        Extract JSON from content and attempt repair.
-        """
-        try:
-            import re
-
-            # Try to find JSON-like patterns
-            json_patterns = [
-                r"\{[^{}]*(?:\{[^{}]*\}[^{}]*)*\}",  # Simple nested objects
-                r"\{.*\}",  # Any content between braces
-            ]
-
-            for pattern in json_patterns:
-                matches = re.findall(pattern, content, re.DOTALL)
-                for match in matches:
-                    try:
-                        parsed = json.loads(match)
-                        if isinstance(parsed, dict):
-                            # Try to repair this JSON
-                            repaired = Translation._attempt_json_repair(
-                                parsed, schema, None
-                            )
-                            if repaired is not None:
-                                return json.dumps(repaired, indent=2)
-                    except json.JSONDecodeError:
-                        continue
-
-            return None
-        except Exception:
-            return None
->>>>>>> 18129200
+            return None