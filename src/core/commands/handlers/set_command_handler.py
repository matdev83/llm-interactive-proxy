--- conflicted
+++ resolved
@@ -26,25 +26,16 @@
     from collections.abc import Mapping
     from src.core.interfaces.command_service_interface import ICommandService
 
-    from src.core.interfaces.command_service_interface import ICommandService
-
 
 @command("set")
 class SetCommandHandler(ICommandHandler):
     """Handler for the 'set' command."""
 
-<<<<<<< HEAD
     def __init__(
         self, command_service: "ICommandService | None" = None
     ) -> None:
         super().__init__(command_service=command_service)
-=======
-    def __init__(self, command_service: ICommandService | None = None) -> None:
-        super().__init__(command_service)
-        self._command_service = command_service
->>>>>>> f6a6949e
         self._parameter_handlers = self._build_parameter_handlers()
-        self.command_service = command_service
 
     @property
     def command_name(self) -> str:
@@ -251,5 +242,5 @@
     def _has_parameter(self, args: Mapping[str, Any], name: str) -> bool:
         normalized_name = self._normalize_param(name)
         return any(
-            self._normalize_param(arg_name) == normalized_name for arg_name in args
+            self._normalize_param(arg_name) == normalized_name for arg_name in args.keys()
         )