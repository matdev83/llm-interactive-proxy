from __future__ import annotations

import contextlib
import json
import logging
import os
from enum import Enum
from pathlib import Path
from typing import Any, cast

from pydantic import ConfigDict, Field, field_validator

from src.core.config.config_loader import _collect_api_keys
from src.core.domain.configuration.app_identity_config import AppIdentityConfig
from src.core.domain.configuration.header_config import (
    HeaderConfig,
    HeaderOverrideMode,
)
from src.core.domain.configuration.reasoning_aliases_config import (
    ReasoningAliasesConfig,
)
from src.core.interfaces.configuration_interface import IConfig
from src.core.interfaces.model_bases import DomainModel

# Note: Avoid self-imports to prevent circular dependencies. Classes are defined below.

logger = logging.getLogger(__name__)


def _process_api_keys(keys_string: str) -> list[str]:
    """Process a comma-separated string of API keys."""
    keys = keys_string.split(",")
    result: list[str] = []
    for key in keys:
        stripped_key = key.strip()
        if stripped_key:
            result.append(stripped_key)
    return result


def _get_api_keys_from_env() -> list[str]:
    """Get API keys from environment variables."""
    result: list[str] = []

    # Get API keys from API_KEYS environment variable
    api_keys_raw: str | None = os.environ.get("API_KEYS")
    if api_keys_raw and isinstance(api_keys_raw, str):
        result.extend(_process_api_keys(api_keys_raw))

    return result


def _env_to_bool(name: str, default: bool) -> bool:
    """Return an environment variable parsed as a boolean flag."""
    value = os.environ.get(name)
    if value is None:
        return default
    return value.strip().lower() in {"1", "true", "yes", "on"}


def _env_to_int(name: str, default: int) -> int:
    """Return an environment variable parsed as an integer."""
    value = os.environ.get(name)
    if value is None:
        return default
    try:
        return int(value)
    except (TypeError, ValueError):
        return default


def _env_to_float(name: str, default: float | None) -> float | None:
    """Return an environment variable parsed as a float."""
    value = os.environ.get(name)
    if value is None:
        return default
    try:
        return float(value)
    except (TypeError, ValueError):
        return default


class LogLevel(str, Enum):
    """Log levels for configuration."""

    DEBUG = "DEBUG"
    INFO = "INFO"
    WARNING = "WARNING"
    ERROR = "ERROR"
    CRITICAL = "CRITICAL"


class BackendConfig(DomainModel):
    """Configuration for a backend service."""

    api_key: list[str] = Field(default_factory=list)
    api_url: str | None = None
    models: list[str] = Field(default_factory=list)
    timeout: int = 120  # seconds
    identity: AppIdentityConfig | None = None
    extra: dict[str, Any] = Field(default_factory=dict)

    @field_validator("api_key", mode="before")
    @classmethod
    def validate_api_key(cls, v: Any) -> list[str]:
        """Ensure api_key is always a list."""
        if isinstance(v, str):
            return [v]
        return v if isinstance(v, list) else []

    @field_validator("api_url")
    @classmethod
    def validate_api_url(cls, v: str | None) -> str | None:
        """Validate the API URL if provided."""
        if v is not None and not v.startswith(("http://", "https://")):
            raise ValueError("API URL must start with http:// or https://")
        return v


class AuthConfig(DomainModel):
    """Authentication configuration."""

    disable_auth: bool = False
    api_keys: list[str] = Field(default_factory=list)
    auth_token: str | None = None
    redact_api_keys_in_prompts: bool = True
    trusted_ips: list[str] = Field(default_factory=list)
    brute_force_protection: BruteForceProtectionConfig = Field(
        default_factory=lambda: BruteForceProtectionConfig()
    )


class BruteForceProtectionConfig(DomainModel):
    """Configuration for brute-force protection on API authentication."""

    enabled: bool = True
    max_failed_attempts: int = 5
    ttl_seconds: int = 900
    initial_block_seconds: int = 30
    block_multiplier: float = 2.0
    max_block_seconds: int = 3600


class LoggingConfig(DomainModel):
    """Logging configuration."""

    level: LogLevel = LogLevel.INFO
    request_logging: bool = False
    response_logging: bool = False
    log_file: str | None = None
    # Optional separate wire-capture log file; when set, all outbound requests
    # and inbound replies/SSE payloads are captured verbatim to this file.
    capture_file: str | None = None
    # Optional max size in bytes; when exceeded, rotate current capture to
    # `<capture_file>.1` and start a new file (overwrite existing .1).
    capture_max_bytes: int | None = None
    # Optional per-chunk truncation size in bytes for streaming capture. When
    # set, stream chunks written to capture are truncated to this size with a
    # short marker appended; streaming to client remains unmodified.
    capture_truncate_bytes: int | None = None
    # Optional number of rotated files to keep (e.g., file.1..file.N). If not
    # set or <= 0, keeps a single rotation (file.1). Used only when
    # capture_max_bytes is set.
    capture_max_files: int | None = None
    # Time-based rotation period in seconds (default 1 day). If set <= 0, time
    # rotation is disabled.
    capture_rotate_interval_seconds: int = 86400
    # Total disk cap across current capture file and rotated files. If set <= 0,
    # disabled. Default is 100 MiB.
    capture_total_max_bytes: int = 104857600
    # Buffer size for wire capture writes (bytes). Default 64KB.
    capture_buffer_size: int = 65536
    # How often to flush buffer to disk (seconds). Default 1.0 second.
    capture_flush_interval: float = 1.0
    # Maximum entries to buffer before forcing flush. Default 100.
    capture_max_entries_per_flush: int = 100


class ToolCallReactorConfig(DomainModel):
    """Configuration for the Tool Call Reactor system.

    The Tool Call Reactor provides event-driven reactions to tool calls
    from LLMs, allowing custom handlers to monitor, modify, or replace responses.
    """

    enabled: bool = True
    """Whether the Tool Call Reactor is enabled."""

    apply_diff_steering_enabled: bool = True
    """Whether the legacy apply_diff steering handler is enabled."""

    apply_diff_steering_rate_limit_seconds: int = 60
    """Legacy rate limit window for apply_diff steering in seconds.

    Controls how often steering messages are shown for apply_diff tool calls
    within the same session. Default: 60 seconds (1 message per minute).
    """

    apply_diff_steering_message: str | None = None
    """Legacy custom steering message for apply_diff tool calls.

    If None, uses the default message. Can be customized to fit your workflow.
    """

    # New: fully configurable steering rules
    steering_rules: list[dict[str, Any]] = Field(default_factory=list)
    """Configurable steering rules.

    Each rule is a dict describing when to trigger steering and what message to
    return. See README for details. Minimal fields:
      - name: Unique rule name
      - enabled: bool
      - triggers: { tool_names: [..], phrases: [..] }
      - message: Replacement content when swallowed
      - rate_limit: { calls_per_window: int, window_seconds: int }
      - priority: int (optional; higher runs first)
    """


class PlanningPhaseConfig(DomainModel):
    """Configuration for planning phase model routing."""

    enabled: bool = False
    strong_model: str | None = None
    max_turns: int = 10
    max_file_writes: int = 1
    # Optional parameter overrides for the strong model
    overrides: dict[str, Any] | None = None


class SessionConfig(DomainModel):
    """Session management configuration."""

    cleanup_enabled: bool = True
    cleanup_interval: int = 3600  # 1 hour
    max_age: int = 86400  # 1 day
    default_interactive_mode: bool = True
    force_set_project: bool = False
    disable_interactive_commands: bool = False
    tool_call_repair_enabled: bool = True
    # Max per-session buffer for tool-call repair streaming (bytes)
    tool_call_repair_buffer_cap_bytes: int = 64 * 1024
    json_repair_enabled: bool = True
    # Max per-session buffer for JSON repair streaming (bytes)
    json_repair_buffer_cap_bytes: int = 64 * 1024
    json_repair_strict_mode: bool = False
    json_repair_schema: dict[str, Any] | None = None  # Added
    tool_call_reactor: ToolCallReactorConfig = Field(
        default_factory=ToolCallReactorConfig
    )
    dangerous_command_prevention_enabled: bool = True
    dangerous_command_steering_message: str | None = None
    pytest_compression_enabled: bool = True
    pytest_compression_min_lines: int = 30
    planning_phase: PlanningPhaseConfig = Field(default_factory=PlanningPhaseConfig)


class EmptyResponseConfig(DomainModel):
    """Configuration for empty response handling."""

    enabled: bool = True
    """Whether the empty response recovery is enabled."""

    max_retries: int = 1
    """Maximum number of retries for empty responses."""


class ModelAliasRule(DomainModel):
    """A rule for rewriting a model name."""
    pattern: str
    replacement: str


class RewritingConfig(DomainModel):
    """Configuration for content rewriting."""

    enabled: bool = False
    config_path: str = "config/replacements"


class EditPrecisionConfig(DomainModel):
    """Configuration for automated edit-precision tuning.

    When enabled, detects agent edit-failure prompts and lowers sampling
    parameters for the next single call to improve precision.
    """

    enabled: bool = True
    temperature: float = 0.1
    # Only applied if override_top_p is True; otherwise top_p remains unchanged
    min_top_p: float | None = 0.3
    # Control whether top_p/top_k are overridden by this feature
    override_top_p: bool = False
    override_top_k: bool = False
    # Target top_k to apply when override_top_k is True (for providers that support it, e.g., Gemini)
    target_top_k: int | None = None
    # Optional regex pattern; when set, agents with names matching this pattern
    # will be excluded (feature disabled) even if enabled=True.
    exclude_agents_regex: str | None = None


from src.core.services.backend_registry import (
    backend_registry,  # Updated import path
)


class BackendSettings(DomainModel):
    """Settings for all backends."""

    default_backend: str = "openai"
    static_route: str | None = (
        None  # Force all requests to backend:model (e.g., "gemini-cli-oauth-personal:gemini-2.5-pro")
    )
    # Store backend configs as dynamic fields
    model_config = ConfigDict(extra="allow")

    def __init__(self, **data: Any) -> None:
        # Extract backend configs from data before calling super().__init__
        backend_configs: dict[str, Any] = {}
        # Keep a copy of remaining data to capture non-registered backends too
        remaining_data = dict(data)
        registered_backends: list[str] = backend_registry.get_registered_backends()

        # Extract backend configs from data
        for backend_name in registered_backends:
            if backend_name in data:
                backend_configs[backend_name] = data.pop(backend_name)
                # Also remove from remaining_data
                remaining_data.pop(backend_name, None)

        # Call parent constructor with remaining data
        super().__init__(**data)

        # Set backend configs using __dict__ to bypass Pydantic's field system
        for backend_name, config_data in backend_configs.items():
            if isinstance(config_data, dict):
                config: BackendConfig = BackendConfig(**config_data)
            elif isinstance(config_data, BackendConfig):
                config = config_data
            else:
                config = BackendConfig()
            # Use __dict__ to bypass Pydantic's field system
            self.__dict__[backend_name] = config

        # Add default BackendConfig for any registered backends that don't have configs
        for backend_name in registered_backends:
            if backend_name not in self.__dict__:
                self.__dict__[backend_name] = BackendConfig()

        # Finally, absorb any non-registered backend configs that were provided via env/file
        # so that attribute access like config.backends.openai works even if
        # connectors haven't been imported yet (empty registry).
        for key, value in remaining_data.items():
            if key == "default_backend" or key.startswith("_"):
                continue
            if isinstance(value, dict):
                self.__dict__[key] = BackendConfig(**value)
            elif isinstance(value, BackendConfig):
                self.__dict__[key] = value

    def __getitem__(self, key: str) -> BackendConfig:
        """Allow dictionary-style access to backend configs."""
        if key in self.__dict__:
            return cast(BackendConfig, self.__dict__[key])
        raise KeyError(f"Backend '{key}' not found")

    def __setitem__(self, key: str, value: BackendConfig) -> None:
        """Allow dictionary-style setting of backend configs."""
        self.__dict__[key] = value

    def get(self, key: str, default: Any = None) -> Any:
        """Dictionary-style get with default."""
        return cast(BackendConfig | None, self.__dict__.get(key, default))

    @property
    def functional_backends(self) -> set[str]:
        """Get the set of functional backends (those with API keys)."""
        functional: set[str] = set()
        registered = backend_registry.get_registered_backends()
        for backend_name in registered:
            if backend_name in self.__dict__:
                config: Any = self.__dict__[backend_name]
                if isinstance(config, BackendConfig) and config.api_key:
                    functional.add(backend_name)

        # Consider OAuth-style backends functional even without an api_key in config,
        # since they source credentials from local auth stores (e.g., CLI-managed files).
        oauth_like: set[str] = set()
        for name in registered:
            if name.endswith("-oauth") or name.startswith("gemini-cli-oauth"):
                oauth_like.add(name)
            if name == "gemini-cli-cloud-project":
                oauth_like.add(name)

        functional.update(oauth_like.intersection(set(registered)))

        # Include any dynamically added backends present in __dict__ that have api_key
        # (used in tests and when users add custom backends not in the registry).
        for name, cfg in getattr(self, "__dict__", {}).items():
            if (
                name == "default_backend"
                or name.startswith("_")
                or not isinstance(cfg, BackendConfig)
            ):
                continue
            if cfg.api_key:
                functional.add(name)
        return functional

    def __getattr__(self, name: str) -> Any:
        """Allow accessing backend configs as attributes.

        If an attribute for a backend is missing, create a default
        BackendConfig instance lazily. This ensures tests and runtime
        code can access `config.backends.openai` / `config.backends.gemini`
        even if the registry hasn't been populated yet.
        """
        if name == "default_backend":  # Handle default_backend separately
            # Ensure we use the explicitly set default_backend if available
            if "default_backend" in self.__dict__:
                return self.__dict__["default_backend"]
            # Otherwise fall back to openai
            return "openai"

        # Check if the attribute exists in __dict__
        if name in self.__dict__:
            return cast(BackendConfig, self.__dict__[name])

        # Avoid creating configs for private/internal attributes to maintain security
        if name.startswith(("_", "__")):
            raise AttributeError(
                f"'{self.__class__.__name__}' object has no attribute '{name}'"
            )

        # Lazily create a default backend configuration for unknown backends.
        # This allows accessing backend configs without pre-registration while
        # maintaining backward compatibility. Created configs are cached for
        # subsequent access to avoid creating multiple instances.
        config = BackendConfig()
        self.__dict__[name] = config
        return config

    def model_dump(self, **kwargs: Any) -> dict[str, Any]:
        """Override model_dump to include default_backend and dynamic backends."""
        dumped: dict[str, Any] = super().model_dump(**kwargs)
        # Add dynamic backends to the dumped dictionary
        for backend_name in backend_registry.get_registered_backends():
            if backend_name in self.__dict__:
                config: Any = self.__dict__[backend_name]
                if isinstance(config, BackendConfig):
                    dumped[backend_name] = config.model_dump()
        return dumped


class AppConfig(DomainModel, IConfig):
    """Complete application configuration."""

    model_config = ConfigDict(arbitrary_types_allowed=True)

    host: str = "0.0.0.0"
    port: int = 8000
    anthropic_port: int | None = None  # Will be set to port + 1 if not provided
    proxy_timeout: int = 120
    command_prefix: str = "!/"
    context_window_override: int | None = None  # Override context window for all models

    # Rate limit settings
    default_rate_limit: int = 60
    default_rate_window: int = 60

    # Backend settings
    backends: BackendSettings = Field(default_factory=BackendSettings)
    model_defaults: dict[str, dict[str, Any]] = Field(default_factory=dict)
    failover_routes: dict[str, dict[str, Any]] = Field(default_factory=dict)

    # No nested class references - use direct imports instead

    # Identity settings
    identity: AppIdentityConfig = Field(default_factory=AppIdentityConfig)

    # Auth settings
    auth: AuthConfig = Field(default_factory=AuthConfig)

    # Session settings
    session: SessionConfig = Field(default_factory=SessionConfig)

    # Logging settings
    logging: LoggingConfig = Field(default_factory=LoggingConfig)

    # Empty response handling settings
    empty_response: EmptyResponseConfig = Field(default_factory=EmptyResponseConfig)

    # Edit-precision tuning settings
    edit_precision: EditPrecisionConfig = Field(default_factory=EditPrecisionConfig)

    # Rewriting settings
    rewriting: RewritingConfig = Field(default_factory=RewritingConfig)

    # Reasoning aliases settings
    reasoning_aliases: ReasoningAliasesConfig = Field(
        default_factory=lambda: ReasoningAliasesConfig(reasoning_alias_settings=[])
    )

    # Model name rewrite rules
    model_aliases: list[ModelAliasRule] = Field(default_factory=list)

    # FastAPI app instance
    app: Any = None

    def save(self, path: str | Path) -> None:
        """Save the current configuration to a file."""
        p = Path(path)
        data = self.model_dump(mode="json")
<<<<<<< HEAD
=======
        # Normalize structure to match schema expectations
        # - default_backend must be at top-level (already present)
        # - Remove runtime-only fields that are not part of schema or can cause validation errors
        for runtime_key in ["app"]:
            if runtime_key in data:
                data[runtime_key] = None
        # Filter out unsupported top-level keys (schema has additionalProperties: false)
        allowed_top_keys = {
            "host",
            "port",
            "anthropic_port",
            "proxy_timeout",
            "command_prefix",
            "context_window_override",
            "default_rate_limit",
            "default_rate_window",
            "model_defaults",
            "failover_routes",
            "identity",
            "empty_response",
            "edit_precision",
            "rewriting",
            "app",
            "logging",
            "auth",
            "session",
            "backends",
            "default_backend",
            "reasoning_aliases",
            "model_aliases",
        }
        data = {k: v for k, v in data.items() if k in allowed_top_keys}
        # Ensure nested sections only include serializable primitives
        # (model_dump already handles pydantic models)
>>>>>>> f2cc5472
        if p.suffix.lower() in {".yaml", ".yml"}:
            import yaml

            with p.open("w", encoding="utf-8") as f:
                yaml.safe_dump(data, f, sort_keys=False)
        else:
            # Legacy: still allow JSON save if requested by extension
            with p.open("w", encoding="utf-8") as f:
                f.write(self.model_dump_json(indent=4))

    @classmethod
    def from_env(cls) -> AppConfig:
        """Create AppConfig from environment variables.

        Returns:
            AppConfig instance
        """
        # Build configuration from environment
        config: dict[str, Any] = {
            # Server settings
            "host": os.environ.get("APP_HOST", "0.0.0.0"),
            "port": int(os.environ.get("APP_PORT", "8000")),
            "anthropic_port": int(os.environ.get("ANTHROPIC_PORT") or 0)
            or (int(os.environ.get("APP_PORT", "8000")) + 1),
            "proxy_timeout": int(os.environ.get("PROXY_TIMEOUT", "120")),
            "command_prefix": os.environ.get("COMMAND_PREFIX", "!/"),
            "auth": {
                "disable_auth": os.environ.get("DISABLE_AUTH", "").lower() == "true",
                "api_keys": _get_api_keys_from_env(),
                "auth_token": os.environ.get("AUTH_TOKEN"),
                "brute_force_protection": {
                    "enabled": _env_to_bool("BRUTE_FORCE_PROTECTION_ENABLED", True),
                    "max_failed_attempts": _env_to_int(
                        "BRUTE_FORCE_MAX_FAILED_ATTEMPTS", 5
                    ),
                    "ttl_seconds": _env_to_int("BRUTE_FORCE_TTL_SECONDS", 900),
                    "initial_block_seconds": _env_to_int(
                        "BRUTE_FORCE_INITIAL_BLOCK_SECONDS", 30
                    ),
                    "block_multiplier": _env_to_float(
                        "BRUTE_FORCE_BLOCK_MULTIPLIER", 2.0
                    ),
                    "max_block_seconds": _env_to_int(
                        "BRUTE_FORCE_MAX_BLOCK_SECONDS", 3600
                    ),
                },
            },
        }

        # After populating auth config, if disable_auth is true, clear api_keys
        auth_config: dict[str, Any] = config["auth"]
        if isinstance(auth_config, dict) and auth_config.get("disable_auth"):
            auth_config["api_keys"] = []

        # Add session, logging, and backend config
        config["session"] = {
            "cleanup_enabled": os.environ.get("SESSION_CLEANUP_ENABLED", "true").lower()
            == "true",
            "cleanup_interval": int(os.environ.get("SESSION_CLEANUP_INTERVAL", "3600")),
            "max_age": int(os.environ.get("SESSION_MAX_AGE", "86400")),
            "default_interactive_mode": os.environ.get(
                "DEFAULT_INTERACTIVE_MODE", "true"
            ).lower()
            == "true",
            "force_set_project": os.environ.get("FORCE_SET_PROJECT", "").lower()
            == "true",
            "tool_call_repair_enabled": os.environ.get(
                "TOOL_CALL_REPAIR_ENABLED", "true"
            ).lower()
            == "true",
            # Optional cap for streaming repair buffer
            "tool_call_repair_buffer_cap_bytes": (
                int(os.environ.get("TOOL_CALL_REPAIR_BUFFER_CAP_BYTES", "65536"))
                if os.environ.get("TOOL_CALL_REPAIR_BUFFER_CAP_BYTES")
                else 65536
            ),
            "json_repair_enabled": os.environ.get("JSON_REPAIR_ENABLED", "true").lower()
            == "true",
            # Optional cap for streaming repair buffer
            "json_repair_buffer_cap_bytes": (
                int(os.environ.get("JSON_REPAIR_BUFFER_CAP_BYTES", "65536"))
                if os.environ.get("JSON_REPAIR_BUFFER_CAP_BYTES")
                else 65536
            ),
            "json_repair_schema": json.loads(
                os.environ.get("JSON_REPAIR_SCHEMA", "null")
            ),  # Added
            "dangerous_command_prevention_enabled": os.environ.get(
                "DANGEROUS_COMMAND_PREVENTION_ENABLED", "true"
            ).lower()
            == "true",
            "dangerous_command_steering_message": os.environ.get(
                "DANGEROUS_COMMAND_STEERING_MESSAGE"
            ),
            "pytest_compression_enabled": os.environ.get(
                "PYTEST_COMPRESSION_ENABLED", "true"
            ).lower()
            == "true",
            "pytest_compression_min_lines": int(
                os.environ.get("PYTEST_COMPRESSION_MIN_LINES", "30")
            ),
            "planning_phase": {
                "enabled": os.environ.get("PLANNING_PHASE_ENABLED", "false").lower()
                == "true",
                "strong_model": os.environ.get("PLANNING_PHASE_STRONG_MODEL"),
                "max_turns": int(os.environ.get("PLANNING_PHASE_MAX_TURNS", "10")),
                "max_file_writes": int(
                    os.environ.get("PLANNING_PHASE_MAX_FILE_WRITES", "1")
                ),
                "overrides": {
                    # Only include keys that are actually provided to avoid schema validation noise
                    **(
                        {
                            "temperature": _env_to_float(
                                "PLANNING_PHASE_TEMPERATURE", None
                            )
                        }
                        if os.environ.get("PLANNING_PHASE_TEMPERATURE")
                        else {}
                    ),
                    **(
                        {"top_p": _env_to_float("PLANNING_PHASE_TOP_P", None)}
                        if os.environ.get("PLANNING_PHASE_TOP_P")
                        else {}
                    ),
                    **(
                        {
                            "reasoning_effort": os.environ.get(
                                "PLANNING_PHASE_REASONING_EFFORT"
                            )
                        }
                        if os.environ.get("PLANNING_PHASE_REASONING_EFFORT")
                        else {}
                    ),
                    **(
                        {
                            "thinking_budget": _env_to_int(
                                "PLANNING_PHASE_THINKING_BUDGET", 0
                            )
                        }
                        if os.environ.get("PLANNING_PHASE_THINKING_BUDGET")
                        else {}
                    ),
                },
            },
        }

        config["logging"] = {
            "level": os.environ.get("LOG_LEVEL", "INFO"),
            "request_logging": os.environ.get("REQUEST_LOGGING", "").lower() == "true",
            "response_logging": os.environ.get("RESPONSE_LOGGING", "").lower()
            == "true",
            "log_file": os.environ.get("LOG_FILE"),
            # Optional wire-capture file (disabled by default)
            "capture_file": os.environ.get("CAPTURE_FILE"),
            # Optional rotation/truncation
            "capture_max_bytes": (
                int(os.environ.get("CAPTURE_MAX_BYTES", "0"))
                if os.environ.get("CAPTURE_MAX_BYTES")
                else None
            ),
            "capture_truncate_bytes": (
                int(os.environ.get("CAPTURE_TRUNCATE_BYTES", "0"))
                if os.environ.get("CAPTURE_TRUNCATE_BYTES")
                else None
            ),
            "capture_max_files": (
                int(os.environ.get("CAPTURE_MAX_FILES", "0"))
                if os.environ.get("CAPTURE_MAX_FILES")
                else None
            ),
            "capture_rotate_interval_seconds": (
                int(os.environ.get("CAPTURE_ROTATE_INTERVAL_SECONDS", "86400"))
            ),
            "capture_total_max_bytes": (
                int(os.environ.get("CAPTURE_TOTAL_MAX_BYTES", "104857600"))
            ),
            "capture_buffer_size": (
                int(os.environ.get("CAPTURE_BUFFER_SIZE", "65536"))
            ),
            "capture_flush_interval": (
                float(os.environ.get("CAPTURE_FLUSH_INTERVAL", "1.0"))
            ),
            "capture_max_entries_per_flush": (
                int(os.environ.get("CAPTURE_MAX_ENTRIES_PER_FLUSH", "100"))
            ),
        }

        config["empty_response"] = {
            "enabled": os.environ.get("EMPTY_RESPONSE_HANDLING_ENABLED", "true").lower()
            == "true",
            "max_retries": int(os.environ.get("EMPTY_RESPONSE_MAX_RETRIES", "1")),
        }

        # Edit precision settings
        config["edit_precision"] = {
            "enabled": _env_to_bool("EDIT_PRECISION_ENABLED", True),
            "temperature": _env_to_float("EDIT_PRECISION_TEMPERATURE", 0.1) or 0.1,
            "min_top_p": _env_to_float("EDIT_PRECISION_MIN_TOP_P", 0.3),
            "override_top_p": _env_to_bool("EDIT_PRECISION_OVERRIDE_TOP_P", False),
            "override_top_k": _env_to_bool("EDIT_PRECISION_OVERRIDE_TOP_K", False),
            "target_top_k": (
                int(os.environ.get("EDIT_PRECISION_TARGET_TOP_K", "0")) or None
            ),
            "exclude_agents_regex": os.environ.get(
                "EDIT_PRECISION_EXCLUDE_AGENTS_REGEX"
            ),
        }

        config["rewriting"] = {
            "enabled": _env_to_bool("REWRITING_ENABLED", False),
            "config_path": os.environ.get(
                "REWRITING_CONFIG_PATH", "config/replacements"
            ),
        }

        # Model aliases configuration from environment
        model_aliases_env = os.environ.get("MODEL_ALIASES")
        if model_aliases_env:
            try:
                alias_data = json.loads(model_aliases_env)
                if isinstance(alias_data, list):
                    config["model_aliases"] = [
                        {"pattern": item["pattern"], "replacement": item["replacement"]}
                        for item in alias_data
                        if isinstance(item, dict) and "pattern" in item and "replacement" in item
                    ]
            except (json.JSONDecodeError, KeyError, TypeError) as e:
                logger.warning(f"Invalid MODEL_ALIASES environment variable format: {e}")
                config["model_aliases"] = []
        else:
            config["model_aliases"] = []

        config["backends"] = {
            "default_backend": os.environ.get("LLM_BACKEND", "openai")
        }

        config["identity"] = AppIdentityConfig(
            title=HeaderConfig(
                override_value=os.environ.get("APP_TITLE"),
                mode=HeaderOverrideMode(
                    os.environ.get("APP_TITLE_MODE", "passthrough")
                ),
                default_value="llm-interactive-proxy",
                passthrough_name="x-title",
            ),
            url=HeaderConfig(
                override_value=os.environ.get("APP_URL"),
                mode=HeaderOverrideMode(os.environ.get("APP_URL_MODE", "passthrough")),
                default_value="https://github.com/matdev83/llm-interactive-proxy",
                passthrough_name="http-referer",
            ),
            user_agent=HeaderConfig(
                override_value=os.environ.get("APP_USER_AGENT"),
                mode=HeaderOverrideMode(
                    os.environ.get("APP_USER_AGENT_MODE", "passthrough")
                ),
                default_value="llm-interactive-proxy",
                passthrough_name="user-agent",
            ),
        )

        # Log the determined default_backend
        logger.info(
            f"AppConfig.from_env - Determined default_backend: {config['backends']['default_backend']}"
        )

        # Extract backend configurations from environment
        config_backends: dict[str, Any] = config["backends"]
        assert isinstance(config_backends, dict)

        # Collect and assign API keys for specific backends
        openrouter_keys: dict[str, str] = _collect_api_keys("OPENROUTER_API_KEY")
        if openrouter_keys:
            config_backends["openrouter"] = config_backends.get("openrouter", {})
            config_backends["openrouter"]["api_key"] = list(openrouter_keys.values())
            config_backends["openrouter"]["api_url"] = os.environ.get(
                "OPENROUTER_API_BASE_URL", "https://openrouter.ai/api/v1"
            )
            if os.environ.get("OPENROUTER_TIMEOUT"):
                with contextlib.suppress(ValueError):
                    config_backends["openrouter"]["timeout"] = int(
                        os.environ.get("OPENROUTER_TIMEOUT", "0")
                    )

        gemini_keys: dict[str, str] = _collect_api_keys("GEMINI_API_KEY")
        if gemini_keys:
            config_backends["gemini"] = config_backends.get("gemini", {})
            config_backends["gemini"]["api_key"] = list(gemini_keys.values())
            config_backends["gemini"]["api_url"] = os.environ.get(
                "GEMINI_API_BASE_URL", "https://generativelanguage.googleapis.com"
            )
            if os.environ.get("GEMINI_TIMEOUT"):
                with contextlib.suppress(ValueError):
                    config_backends["gemini"]["timeout"] = int(
                        os.environ.get("GEMINI_TIMEOUT", "0")
                    )

        anthropic_keys: dict[str, str] = _collect_api_keys("ANTHROPIC_API_KEY")
        if anthropic_keys:
            config_backends["anthropic"] = config_backends.get("anthropic", {})
            config_backends["anthropic"]["api_key"] = list(anthropic_keys.values())
            config_backends["anthropic"]["api_url"] = os.environ.get(
                "ANTHROPIC_API_BASE_URL", "https://api.anthropic.com/v1"
            )
            if os.environ.get("ANTHROPIC_TIMEOUT"):
                with contextlib.suppress(ValueError):
                    config_backends["anthropic"]["timeout"] = int(
                        os.environ.get("ANTHROPIC_TIMEOUT", "0")
                    )

        zai_keys: dict[str, str] = _collect_api_keys("ZAI_API_KEY")
        if zai_keys:
            config_backends["zai"] = config_backends.get("zai", {})
            config_backends["zai"]["api_key"] = list(zai_keys.values())
            config_backends["zai"]["api_url"] = os.environ.get("ZAI_API_BASE_URL")
            if os.environ.get("ZAI_TIMEOUT"):
                with contextlib.suppress(ValueError):
                    config_backends["zai"]["timeout"] = int(
                        os.environ.get("ZAI_TIMEOUT", "0")
                    )

        openai_keys: dict[str, str] = _collect_api_keys("OPENAI_API_KEY")
        if openai_keys:
            config_backends["openai"] = config_backends.get("openai", {})
            config_backends["openai"]["api_key"] = list(openai_keys.values())
            config_backends["openai"]["api_url"] = os.environ.get(
                "OPENAI_API_BASE_URL", "https://api.openai.com/v1"
            )
            if os.environ.get("OPENAI_TIMEOUT"):
                with contextlib.suppress(ValueError):
                    config_backends["openai"]["timeout"] = int(
                        os.environ.get("OPENAI_TIMEOUT", "0")
                    )

        # Handle default backend if it's not explicitly configured above
        default_backend_type: str = os.environ.get("LLM_BACKEND", "openai")
        if default_backend_type not in config_backends:
            # If the default backend is not explicitly configured, ensure it has a basic config
            config_backends[default_backend_type] = config_backends.get(
                default_backend_type, {}
            )
            # Add a dummy API key if running in test environment and no API key is present
            if os.environ.get("PYTEST_CURRENT_TEST") and (
                not config_backends[default_backend_type]
                or not config_backends[default_backend_type].get("api_key")
            ):
                config_backends[default_backend_type]["api_key"] = [
                    f"test-key-{default_backend_type}"
                ]
                logger.info(
                    f"Added test API key for default backend {default_backend_type}"
                )

        return cls(**config)  # type: ignore

    def get(self, key: str, default: Any = None) -> Any:
        """Get a configuration value by key."""
        # Split the key by dots to handle nested attributes
        keys = key.split(".")
        value: Any = self

        try:
            for k in keys:
                if isinstance(value, dict):
                    value = value.get(k, default)
                else:
                    value = getattr(value, k, default)
            return value
        except Exception:
            return default

    def set(self, key: str, value: Any) -> None:
        """Set a configuration value."""
        # For simplicity, we'll only handle top-level attributes
        # In a more complex implementation, we might want to handle nested attributes
        setattr(self, key, value)


def _merge_dicts(d1: dict[str, Any], d2: dict[str, Any]) -> dict[str, Any]:
    for k, v in d2.items():
        if k in d1 and isinstance(d1[k], dict) and isinstance(v, dict):
            _merge_dicts(d1[k], v)
        else:
            d1[k] = v
    return d1


def load_config(config_path: str | Path | None = None) -> AppConfig:
    """
    Load configuration from file and environment.

    Args:
        config_path: Optional path to configuration file

    Returns:
        AppConfig instance
    """
    # Start with environment configuration
    config: AppConfig = AppConfig.from_env()

    # Override with file configuration if provided
    if config_path:
        try:

            import yaml

            path: Path = Path(config_path)
            if not path.exists():
                logger.warning(f"Configuration file not found: {config_path}")
                return config

            # YAML-only configuration files
            if path.suffix.lower() not in [".yaml", ".yml"]:
                raise ValueError(
                    f"Unsupported configuration file format: {path.suffix}. Use YAML (.yaml/.yml)."
                )

            with open(path, encoding="utf-8") as f:
                file_config: dict[str, Any] = yaml.safe_load(f)

            # Validate against schema for helpful diagnostics
            try:
                from pathlib import Path as _Path

                from src.core.config.semantic_validation import (
                    validate_config_semantics,
                )
                from src.core.config.yaml_validation import validate_yaml_against_schema

                schema_path = (
                    _Path.cwd() / "config" / "schemas" / "app_config.schema.yaml"
                )
                # First validate JSON schema
                validate_yaml_against_schema(_Path(path), schema_path)

                # Then validate semantic correctness
                validate_config_semantics(file_config, path)

            except Exception as _ex:  # pragma: no cover
                logger.critical("Config validation failed for %s: %s", str(path), _ex)
                raise

            # Merge file config with environment defaults, preferring file values
            if isinstance(file_config, dict):
                env_dict: dict[str, Any] = config.model_dump()

                def _merge_missing(
                    dst: dict[str, Any], src: dict[str, Any]
                ) -> dict[str, Any]:
                    for k, v in src.items():
                        if k in dst:
                            if isinstance(dst[k], dict) and isinstance(v, dict):
                                _merge_missing(dst[k], v)
                            # else: keep dst value (from file)
                        else:
                            dst[k] = v
                    return dst

                merged_config_dict: dict[str, Any] = _merge_missing(
                    dict(file_config), env_dict
                )
                config = AppConfig.model_validate(merged_config_dict)

        except Exception as e:  # type: ignore[misc]
            logger.critical(f"Error loading configuration file: {e!s}")
            raise

    return config<|MERGE_RESOLUTION|>--- conflicted
+++ resolved
@@ -511,8 +511,6 @@
         """Save the current configuration to a file."""
         p = Path(path)
         data = self.model_dump(mode="json")
-<<<<<<< HEAD
-=======
         # Normalize structure to match schema expectations
         # - default_backend must be at top-level (already present)
         # - Remove runtime-only fields that are not part of schema or can cause validation errors
@@ -547,7 +545,6 @@
         data = {k: v for k, v in data.items() if k in allowed_top_keys}
         # Ensure nested sections only include serializable primitives
         # (model_dump already handles pydantic models)
->>>>>>> f2cc5472
         if p.suffix.lower() in {".yaml", ".yml"}:
             import yaml
 
