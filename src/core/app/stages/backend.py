--- conflicted
+++ resolved
@@ -11,11 +11,12 @@
 from __future__ import annotations
 
 import logging
+import os
 from typing import cast
 
 import httpx
 
-from src.core.config.app_config import AppConfig, BackendConfig
+from src.core.config.app_config import AppConfig
 from src.core.di.container import ServiceCollection
 from src.core.interfaces.application_state_interface import IApplicationState
 from src.core.interfaces.di_interface import IServiceProvider
@@ -275,31 +276,6 @@
                 services, config
             )
 
-<<<<<<< HEAD
-            if not functional_backends:
-                # Check if we're in a test environment
-                import os
-
-                is_test_env = (
-                    "PYTEST_CURRENT_TEST" in os.environ
-                    or config.auth.disable_auth
-                    or any(
-                        key.api_key == ["test_key"]
-                        for key in [
-                            config.backends.__dict__.get(name)
-                            for name in registered_backends
-                        ]
-                        if key and hasattr(key, "api_key")
-                    )
-                )
-
-                if is_test_env:
-                    logger.warning(
-                        "No functional backends found, but allowing startup in test environment"
-                    )
-                    return True
-
-=======
             # If there are configured backends but none are functional, fail validation
             has_configured = False
             try:
@@ -328,7 +304,6 @@
                 has_configured = False
 
             if has_configured and not functional_backends:
->>>>>>> 18129200
                 logger.error(
                     "No functional backends found! Proxy cannot operate without at least one working backend."
                 )
@@ -360,14 +335,35 @@
         """
         functional_backends = []
 
-        # Get all registered backends to validate.
-        configured_backends = backend_registry.get_registered_backends()
-
-        # If a default backend is set, prioritize it by putting it first in the list.
-        default_backend = config.backends.default_backend
-        if default_backend and default_backend in configured_backends:
-            configured_backends.remove(default_backend)
-            configured_backends.insert(0, default_backend)
+        # Get configured backends from the config
+        configured_backends = []
+        if config.backends.default_backend and config.backends.default_backend.strip():
+            configured_backends.append(config.backends.default_backend)
+
+        # Add other configured backends
+        for backend_name in [
+            "openai",
+            "anthropic",
+            "gemini",
+            "openrouter",
+            "qwen-oauth",
+        ]:
+            backend_config = getattr(
+                config.backends, backend_name.replace("-", "_"), None
+            )
+            if backend_config and backend_name not in configured_backends:
+                # Check for a direct API key or any numbered API key
+                # An API key can be in the config or in the environment
+                has_config_key = (
+                    hasattr(backend_config, "api_key") and backend_config.api_key
+                )
+
+                # Check for numbered keys, e.g., OPENROUTER_API_KEY_1
+                env_prefix = f"{backend_name.upper().replace('-', '_')}_API_KEY"
+                has_env_key = any(key.startswith(env_prefix) for key in os.environ)
+
+                if has_config_key or has_env_key:
+                    configured_backends.append(backend_name)
 
         if not configured_backends:
             logger.warning("No backends configured in app config")
@@ -385,14 +381,6 @@
                     if backend_name not in backend_registry.get_registered_backends():
                         logger.warning(
                             f"Backend '{backend_name}' is configured but not registered"
-                        )
-                        continue
-
-                    # Check if backend is properly configured (has valid API keys)
-                    backend_config = self._get_backend_config(backend_name, config)
-                    if not self._is_backend_configured(backend_config):
-                        logger.debug(
-                            f"Backend '{backend_name}' is not properly configured (no API keys)"
                         )
                         continue
 
@@ -468,27 +456,4 @@
                 except Exception as e:
                     logger.error(f"Failed to validate backend '{backend_name}': {e}")
 
-        return functional_backends
-
-    def _get_backend_config(
-        self, backend_name: str, config: AppConfig
-    ) -> BackendConfig | None:
-        """Get the backend configuration for a specific backend name."""
-        from src.core.services.backend_config_provider import BackendConfigProvider
-
-        config_provider = BackendConfigProvider(config)
-        return config_provider.get_backend_config(backend_name)
-
-    def _is_backend_configured(self, backend_config: BackendConfig | None) -> bool:
-        """Check if a backend is properly configured with valid API keys."""
-        if backend_config is None:
-            return False
-
-        # Check if API keys are configured and non-empty
-        api_keys = backend_config.api_key
-        if not api_keys:
-            return False
-
-        # Filter out empty/whitespace-only keys
-        valid_keys = [key for key in api_keys if key and key.strip()]
-        return len(valid_keys) > 0+        return functional_backends