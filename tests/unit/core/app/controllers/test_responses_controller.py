--- conflicted
+++ resolved
@@ -80,18 +80,26 @@
         with pytest.raises(ValueError):
             ResponsesController._validate_json_schema(schema)
 
-<<<<<<< HEAD
-    def test_validate_json_schema_accepts_union_type_and_items_list(self) -> None:
-        """Union-typed schemas with list-based items should validate successfully."""
-=======
     def test_validate_json_schema_supports_union_type_list(self) -> None:
         """Schema validation should accept union type declarations provided as lists."""
->>>>>>> 166ad7f3
 
         schema = {
             "type": ["object", "null"],
             "properties": {
-<<<<<<< HEAD
+                "id": {"type": "string"},
+            },
+            "required": ["id"],
+        }
+
+        # Should not raise an exception when handling list-based union types
+        ResponsesController._validate_json_schema(schema)
+
+    def test_validate_json_schema_accepts_union_type_and_items_list(self) -> None:
+        """Union-typed schemas with list-based items should validate successfully."""
+
+        schema = {
+            "type": ["object", "null"],
+            "properties": {
                 "values": {
                     "type": ["array", "null"],
                     "items": [{"type": "string"}],
@@ -101,14 +109,6 @@
         }
 
         # Should not raise a TypeError or validation error
-        ResponsesController._validate_json_schema(schema)
-=======
-                "id": {"type": "string"},
-            },
-            "required": ["id"],
-        }
-
-        # Should not raise an exception when handling list-based union types
         ResponsesController._validate_json_schema(schema)
 
 
@@ -168,5 +168,4 @@
 
     assert translation_service.request_used is True
     assert translation_service.response_used is True
-    assert response.status_code == 200
->>>>>>> 166ad7f3
+    assert response.status_code == 200