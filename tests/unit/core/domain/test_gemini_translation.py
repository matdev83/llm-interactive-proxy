--- conflicted
+++ resolved
@@ -88,26 +88,16 @@
         assert json.loads(tool_call.function.arguments) == {"foo": "bar"}
 
     def test_function_response_content(self) -> None:
-<<<<<<< HEAD
-        """Test conversion of Gemini functionResponse parts to tool messages."""
-=======
         """Test conversion of Gemini function responses to tool messages."""
-
->>>>>>> 5ebfd7b1
         contents = [
             {
                 "role": "user",
                 "parts": [
                     {
                         "functionResponse": {
-<<<<<<< HEAD
-                            "name": "lookup_weather",
-                            "response": {"temperature": "72", "unit": "F"},
-=======
                             "name": "get_weather",
                             "toolCallId": "call_123",
                             "response": {"weather": "sunny"},
->>>>>>> 5ebfd7b1
                         }
                     }
                 ],
@@ -119,15 +109,9 @@
         assert len(messages) == 1
         message = messages[0]
         assert message.role == "tool"
-<<<<<<< HEAD
-        assert message.name == "lookup_weather"
-        assert message.tool_call_id == "lookup_weather"
-        assert message.content == json.dumps({"temperature": "72", "unit": "F"})
-=======
         assert message.name == "get_weather"
         assert message.tool_call_id == "call_123"
         assert message.content == json.dumps({"weather": "sunny"})
->>>>>>> 5ebfd7b1
 
 
 class TestGeminiRequestToCanonical:
