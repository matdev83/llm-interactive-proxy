--- conflicted
+++ resolved
@@ -62,17 +62,10 @@
         """Test that track_request method has asynccontextmanager decorator."""
         track_request_method = IUsageTrackingService.track_request
 
-<<<<<<< HEAD
-        # @asynccontextmanager wraps the original async generator function and
-        # stores it on the __wrapped__ attribute. If the decorator were removed,
-        # this attribute would no longer be present and the wrapped object would
-        # cease to be an async generator.
-=======
         # The asynccontextmanager decorator wraps an async generator function and
         # preserves it on the ``__wrapped__`` attribute. Verifying this attribute
         # exists (and is the expected async generator) ensures the decorator is
         # actually applied.
->>>>>>> 1af49b02
         assert hasattr(track_request_method, "__wrapped__")
         assert inspect.isasyncgenfunction(track_request_method.__wrapped__)
 
