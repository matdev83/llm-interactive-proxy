from __future__ import annotations

import pytest
from src.core.interfaces.tool_call_reactor_interface import ToolCallContext
from src.core.services.tool_call_handlers.pytest_full_suite_handler import (
    PytestFullSuiteHandler,
    _looks_like_full_suite,
)


@pytest.mark.parametrize(
    "command,expected",
    [
        ("pytest", True),
        ("python -m pytest", True),
        ("py.test", True),
        ("pytest -q", True),
        ("pytest --maxfail=1", True),
        ("pytest tests/unit", False),
        ("pytest tests/unit/test_example.py", False),
        ("pytest some/test/path", False),
        ("pytest some/test/path::TestSuite::test_case", False),
        ("pytest .", False),
        ("pytest ./tests", False),
    ],
)
def test_full_suite_detection(command: str, expected: bool) -> None:
    assert _looks_like_full_suite(command) is expected


def _build_context(command: str, session_id: str = "session-1") -> ToolCallContext:
    return ToolCallContext(
        session_id=session_id,
        backend_name="backend",
        model_name="model",
        full_response={},
        tool_name="bash",
        tool_arguments={"command": command},
    )


<<<<<<< HEAD
def _build_python_context(args: list[str], session_id: str = "session-1") -> ToolCallContext:
=======
def _build_context_with_input(
    command: str, session_id: str = "session-1"
) -> ToolCallContext:
>>>>>>> e986c597
    return ToolCallContext(
        session_id=session_id,
        backend_name="backend",
        model_name="model",
        full_response={},
<<<<<<< HEAD
        tool_name="python",
        tool_arguments={"args": args},
=======
        tool_name="bash",
        tool_arguments={"input": command},
>>>>>>> e986c597
    )


@pytest.mark.asyncio
async def test_handler_swallow_first_full_suite_command() -> None:
    handler = PytestFullSuiteHandler(enabled=True)
    context = _build_context("pytest")

    assert await handler.can_handle(context) is True
    result = await handler.handle(context)

    assert result.should_swallow is True
    assert result.replacement_response is not None


@pytest.mark.asyncio
async def test_handler_allows_same_command_after_warning() -> None:
    handler = PytestFullSuiteHandler(enabled=True)
    context = _build_context("pytest")

    assert await handler.can_handle(context) is True
    await handler.handle(context)

    assert await handler.can_handle(context) is False
    result = await handler.handle(context)
    assert result.should_swallow is False


@pytest.mark.asyncio
async def test_handler_allows_second_session_immediately() -> None:
    handler = PytestFullSuiteHandler(enabled=True)
    first = _build_context("pytest", session_id="session-1")
    second = _build_context("pytest", session_id="session-2")

    assert await handler.can_handle(first) is True
    await handler.handle(first)

    assert await handler.can_handle(second) is True


@pytest.mark.asyncio
async def test_handler_passes_through_targeted_pytest() -> None:
    handler = PytestFullSuiteHandler(enabled=True)
    context = _build_context("pytest tests/unit/test_example.py")

    assert await handler.can_handle(context) is False
    result = await handler.handle(context)
    assert result.should_swallow is False


@pytest.mark.asyncio
async def test_handler_detects_list_based_command() -> None:
    handler = PytestFullSuiteHandler(enabled=True)
    context = ToolCallContext(
        session_id="session-list",
        backend_name="backend",
        model_name="model",
        full_response={},
        tool_name="bash",
        tool_arguments={"command": ["pytest", "-q"]},
    )

    assert await handler.can_handle(context) is True
    result = await handler.handle(context)

    assert result.should_swallow is True


@pytest.mark.asyncio
async def test_handler_enabled_flag_controls_behavior() -> None:
    handler = PytestFullSuiteHandler(enabled=False)
    context = _build_context("pytest")

    assert await handler.can_handle(context) is False
    result = await handler.handle(context)
    assert result.should_swallow is False


@pytest.mark.asyncio
<<<<<<< HEAD
async def test_handler_detects_python_pytest_invocation() -> None:
    handler = PytestFullSuiteHandler(enabled=True)
    context = _build_python_context(["-m", "pytest"])
=======
async def test_handler_detects_command_from_input_string() -> None:
    handler = PytestFullSuiteHandler(enabled=True)
    context = _build_context_with_input("pytest")
>>>>>>> e986c597

    assert await handler.can_handle(context) is True
    result = await handler.handle(context)

<<<<<<< HEAD
    assert result.should_swallow is True


@pytest.mark.asyncio
async def test_handler_allows_targeted_python_pytest_invocation() -> None:
    handler = PytestFullSuiteHandler(enabled=True)
    context = _build_python_context(["-m", "pytest", "tests/unit/test_example.py"])

    assert await handler.can_handle(context) is False
    result = await handler.handle(context)

    assert result.should_swallow is False
=======
    assert result.should_swallow is True
>>>>>>> e986c597
<|MERGE_RESOLUTION|>--- conflicted
+++ resolved
@@ -39,25 +39,27 @@
     )
 
 
-<<<<<<< HEAD
-def _build_python_context(args: list[str], session_id: str = "session-1") -> ToolCallContext:
-=======
 def _build_context_with_input(
     command: str, session_id: str = "session-1"
 ) -> ToolCallContext:
->>>>>>> e986c597
     return ToolCallContext(
         session_id=session_id,
         backend_name="backend",
         model_name="model",
         full_response={},
-<<<<<<< HEAD
+        tool_name="bash",
+        tool_arguments={"input": command},
+    )
+
+
+def _build_python_context(args: list[str], session_id: str = "session-1") -> ToolCallContext:
+    return ToolCallContext(
+        session_id=session_id,
+        backend_name="backend",
+        model_name="model",
+        full_response={},
         tool_name="python",
         tool_arguments={"args": args},
-=======
-        tool_name="bash",
-        tool_arguments={"input": command},
->>>>>>> e986c597
     )
 
 
@@ -137,20 +139,24 @@
 
 
 @pytest.mark.asyncio
-<<<<<<< HEAD
-async def test_handler_detects_python_pytest_invocation() -> None:
-    handler = PytestFullSuiteHandler(enabled=True)
-    context = _build_python_context(["-m", "pytest"])
-=======
 async def test_handler_detects_command_from_input_string() -> None:
     handler = PytestFullSuiteHandler(enabled=True)
     context = _build_context_with_input("pytest")
->>>>>>> e986c597
 
     assert await handler.can_handle(context) is True
     result = await handler.handle(context)
 
-<<<<<<< HEAD
+    assert result.should_swallow is True
+
+
+@pytest.mark.asyncio
+async def test_handler_detects_python_pytest_invocation() -> None:
+    handler = PytestFullSuiteHandler(enabled=True)
+    context = _build_python_context(["-m", "pytest"])
+
+    assert await handler.can_handle(context) is True
+    result = await handler.handle(context)
+
     assert result.should_swallow is True
 
 
@@ -162,7 +168,4 @@
     assert await handler.can_handle(context) is False
     result = await handler.handle(context)
 
-    assert result.should_swallow is False
-=======
-    assert result.should_swallow is True
->>>>>>> e986c597
+    assert result.should_swallow is False