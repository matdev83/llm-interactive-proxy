from __future__ import annotations

import pytest
from src.core.interfaces.tool_call_reactor_interface import ToolCallContext
from src.core.services.tool_call_handlers.pytest_full_suite_handler import (
    PytestFullSuiteHandler,
    _looks_like_full_suite,
)


@pytest.mark.parametrize(
    "command,expected",
    [
        ("pytest", True),
        ("python -m pytest", True),
        ("py.test", True),
        ("pytest -q", True),
        ("pytest --maxfail=1", True),
        ("pytest tests/unit", False),
        ("pytest tests/unit/test_example.py", False),
        ("pytest some/test/path", False),
        ("pytest some/test/path::TestSuite::test_case", False),
        ("pytest .", False),
        ("pytest ./tests", False),
    ],
)
def test_full_suite_detection(command: str, expected: bool) -> None:
    assert _looks_like_full_suite(command) is expected


def _build_context(command: str, session_id: str = "session-1") -> ToolCallContext:
    return ToolCallContext(
        session_id=session_id,
        backend_name="backend",
        model_name="model",
        full_response={},
        tool_name="bash",
        tool_arguments={"command": command},
    )


<<<<<<< HEAD
def _build_python_context(
    args: list[str], session_id: str = "session-1"
) -> ToolCallContext:
=======
def _build_context_with_input(
    command: str, session_id: str = "session-1"
) -> ToolCallContext:
    return ToolCallContext(
        session_id=session_id,
        backend_name="backend",
        model_name="model",
        full_response={},
        tool_name="bash",
        tool_arguments={"input": command},
    )


def _build_python_context(args: list[str], session_id: str = "session-1") -> ToolCallContext:
>>>>>>> 9e829cd8
    return ToolCallContext(
        session_id=session_id,
        backend_name="backend",
        model_name="model",
        full_response={},
        tool_name="python",
        tool_arguments={"args": args},
    )


@pytest.mark.asyncio
async def test_handler_swallow_first_full_suite_command() -> None:
    handler = PytestFullSuiteHandler(enabled=True)
    context = _build_context("pytest")

    assert await handler.can_handle(context) is True
    result = await handler.handle(context)

    assert result.should_swallow is True
    assert result.replacement_response is not None


@pytest.mark.asyncio
async def test_handler_allows_same_command_after_warning() -> None:
    handler = PytestFullSuiteHandler(enabled=True)
    context = _build_context("pytest")

    assert await handler.can_handle(context) is True
    await handler.handle(context)

    assert await handler.can_handle(context) is False
    result = await handler.handle(context)
    assert result.should_swallow is False


@pytest.mark.asyncio
async def test_handler_allows_second_session_immediately() -> None:
    handler = PytestFullSuiteHandler(enabled=True)
    first = _build_context("pytest", session_id="session-1")
    second = _build_context("pytest", session_id="session-2")

    assert await handler.can_handle(first) is True
    await handler.handle(first)

    assert await handler.can_handle(second) is True


@pytest.mark.asyncio
async def test_handler_passes_through_targeted_pytest() -> None:
    handler = PytestFullSuiteHandler(enabled=True)
    context = _build_context("pytest tests/unit/test_example.py")

    assert await handler.can_handle(context) is False
    result = await handler.handle(context)
    assert result.should_swallow is False


@pytest.mark.asyncio
async def test_handler_detects_list_based_command() -> None:
    handler = PytestFullSuiteHandler(enabled=True)
    context = ToolCallContext(
        session_id="session-list",
        backend_name="backend",
        model_name="model",
        full_response={},
        tool_name="bash",
        tool_arguments={"command": ["pytest", "-q"]},
    )

    assert await handler.can_handle(context) is True
    result = await handler.handle(context)

    assert result.should_swallow is True


@pytest.mark.asyncio
async def test_handler_enabled_flag_controls_behavior() -> None:
    handler = PytestFullSuiteHandler(enabled=False)
    context = _build_context("pytest")

    assert await handler.can_handle(context) is False
    result = await handler.handle(context)
    assert result.should_swallow is False


@pytest.mark.asyncio
async def test_handler_detects_command_from_input_string() -> None:
    handler = PytestFullSuiteHandler(enabled=True)
    context = _build_context_with_input("pytest")

    assert await handler.can_handle(context) is True
    result = await handler.handle(context)

    assert result.should_swallow is True


@pytest.mark.asyncio
async def test_handler_detects_python_pytest_invocation() -> None:
    handler = PytestFullSuiteHandler(enabled=True)
    context = _build_python_context(["-m", "pytest"])

    assert await handler.can_handle(context) is True
    result = await handler.handle(context)

    assert result.should_swallow is True


@pytest.mark.asyncio
async def test_handler_allows_targeted_python_pytest_invocation() -> None:
    handler = PytestFullSuiteHandler(enabled=True)
    context = _build_python_context(["-m", "pytest", "tests/unit/test_example.py"])

    assert await handler.can_handle(context) is False
    result = await handler.handle(context)

    assert result.should_swallow is False<|MERGE_RESOLUTION|>--- conflicted
+++ resolved
@@ -39,11 +39,6 @@
     )
 
 
-<<<<<<< HEAD
-def _build_python_context(
-    args: list[str], session_id: str = "session-1"
-) -> ToolCallContext:
-=======
 def _build_context_with_input(
     command: str, session_id: str = "session-1"
 ) -> ToolCallContext:
@@ -58,7 +53,6 @@
 
 
 def _build_python_context(args: list[str], session_id: str = "session-1") -> ToolCallContext:
->>>>>>> 9e829cd8
     return ToolCallContext(
         session_id=session_id,
         backend_name="backend",
