from unittest.mock import Mock

from src.core.services.failover_service import FailoverService


def test_get_failover_attempts() -> None:
    """Test that get_failover_attempts correctly parses route elements."""
    # Create a mock backend config with failover routes
    backend_config = Mock()
    backend_config.failover_routes = {
        "test-route": {
            "policy": "k",
            "elements": [
                "openai:gpt-4",
                "anthropic:claude-3-opus",
                "openrouter:mistralai/mistral-7b-instruct",
            ],
        }
    }

    # Create failover service
    service = FailoverService({})

    # Get failover attempts
    attempts = service.get_failover_attempts(backend_config, "test-route", "openai")

    # Verify we got the right number of attempts
    assert len(attempts) == 3

    # Verify the attempts have the correct backend and model values
    assert attempts[0].backend == "openai"
    assert attempts[0].model == "gpt-4"

    assert attempts[1].backend == "anthropic"
    assert attempts[1].model == "claude-3-opus"

    assert attempts[2].backend == "openrouter"
    assert attempts[2].model == "mistralai/mistral-7b-instruct"


def test_get_failover_attempts_empty_route() -> None:
    """Test that get_failover_attempts returns empty list for non-existent route."""
    # Create a mock backend config with no routes
    backend_config = Mock()
    backend_config.failover_routes = {}

    # Create failover service
    service = FailoverService({})

    # Get failover attempts for non-existent route
    attempts = service.get_failover_attempts(backend_config, "non-existent", "openai")

    # Verify we got an empty list
    assert attempts == []


def test_get_failover_attempts_invalid_element() -> None:
    """Test that get_failover_attempts handles invalid elements gracefully."""
    # Create a mock backend config with one valid and one invalid element
    backend_config = Mock()
    backend_config.failover_routes = {
        "test-route": {
            "policy": "k",
            "elements": [
                "openai:gpt-4",  # Valid
                "invalid-element",  # Invalid - no colon or slash
            ],
        }
    }

    # Create failover service
    service = FailoverService({})

    # Get failover attempts
    attempts = service.get_failover_attempts(backend_config, "test-route", "openai")

    # Verify we got both attempts
    assert len(attempts) == 2

    # Verify the valid attempt has the correct values
    assert attempts[0].backend == "openai"
    assert attempts[0].model == "gpt-4"

    # Invalid attempt falls back to provided backend type
    assert attempts[1].backend == "openai"
    assert attempts[1].model == "invalid-element"


<<<<<<< HEAD
def test_get_failover_attempts_default_route_fallback() -> None:
    """Default failover route should be used when a model-specific route is missing."""

    backend_config = Mock()
    backend_config.failover_routes = {
        "default": {
            "policy": "k",
            "elements": [
                "openrouter:anthropic/claude-3-sonnet",
                "gemini:gemini-1.5-flash",
=======
def test_get_failover_attempts_infers_backend_from_context() -> None:
    """Elements without explicit backend should fall back to provided backend type."""

    backend_config = Mock()
    backend_config.failover_routes = {
        "test-route": {
            "policy": "k",
            "elements": [
                "gpt-4o",  # Implicit backend expected to be openai
>>>>>>> 65d0afd9
            ],
        }
    }

    service = FailoverService({})

<<<<<<< HEAD
    attempts = service.get_failover_attempts(backend_config, "missing-model", "openai")

    assert len(attempts) == 2
    assert attempts[0].backend == "openrouter"
    assert attempts[0].model == "anthropic/claude-3-sonnet"
    assert attempts[1].backend == "gemini"
    assert attempts[1].model == "gemini-1.5-flash"
=======
    attempts = service.get_failover_attempts(backend_config, "test-route", "openai")

    assert len(attempts) == 1
    assert attempts[0].backend == "openai"
    assert attempts[0].model == "gpt-4o"
>>>>>>> 65d0afd9
<|MERGE_RESOLUTION|>--- conflicted
+++ resolved
@@ -86,7 +86,6 @@
     assert attempts[1].model == "invalid-element"
 
 
-<<<<<<< HEAD
 def test_get_failover_attempts_default_route_fallback() -> None:
     """Default failover route should be used when a model-specific route is missing."""
 
@@ -97,7 +96,21 @@
             "elements": [
                 "openrouter:anthropic/claude-3-sonnet",
                 "gemini:gemini-1.5-flash",
-=======
+            ],
+        }
+    }
+
+    service = FailoverService({})
+
+    attempts = service.get_failover_attempts(backend_config, "missing-model", "openai")
+
+    assert len(attempts) == 2
+    assert attempts[0].backend == "openrouter"
+    assert attempts[0].model == "anthropic/claude-3-sonnet"
+    assert attempts[1].backend == "gemini"
+    assert attempts[1].model == "gemini-1.5-flash"
+
+
 def test_get_failover_attempts_infers_backend_from_context() -> None:
     """Elements without explicit backend should fall back to provided backend type."""
 
@@ -107,25 +120,14 @@
             "policy": "k",
             "elements": [
                 "gpt-4o",  # Implicit backend expected to be openai
->>>>>>> 65d0afd9
             ],
         }
     }
 
     service = FailoverService({})
 
-<<<<<<< HEAD
-    attempts = service.get_failover_attempts(backend_config, "missing-model", "openai")
-
-    assert len(attempts) == 2
-    assert attempts[0].backend == "openrouter"
-    assert attempts[0].model == "anthropic/claude-3-sonnet"
-    assert attempts[1].backend == "gemini"
-    assert attempts[1].model == "gemini-1.5-flash"
-=======
     attempts = service.get_failover_attempts(backend_config, "test-route", "openai")
 
     assert len(attempts) == 1
     assert attempts[0].backend == "openai"
-    assert attempts[0].model == "gpt-4o"
->>>>>>> 65d0afd9
+    assert attempts[0].model == "gpt-4o"