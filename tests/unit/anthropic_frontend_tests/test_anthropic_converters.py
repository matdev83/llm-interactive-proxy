--- conflicted
+++ resolved
@@ -478,19 +478,6 @@
         assert "content_block_delta" in anthropic_chunk
         assert "Hello" in anthropic_chunk
 
-<<<<<<< HEAD
-    def test_openai_to_anthropic_stream_chunk_with_role_delta(self) -> None:
-        """Role deltas should emit Anthropic message_start events."""
-        chunk = '{"id": "chatcmpl-123", "choices": [{"delta": {"role": "assistant"}}]}'
-
-        anthropic_chunk = openai_to_anthropic_stream_chunk(
-            chunk, "msg_123", "claude-3-haiku-20240307"
-        )
-
-        assert anthropic_chunk.startswith("event: message_start")
-        assert '"role": "assistant"' in anthropic_chunk
-        assert '"model": "claude-3-haiku-20240307"' in anthropic_chunk
-=======
     def test_openai_to_anthropic_stream_chunk_role_event(self) -> None:
         """Role-only deltas should produce a message_start event."""
         chunk = '{"id": "chatcmpl-123", "choices": [{"delta": {"role": "assistant"}}]}'
@@ -506,7 +493,6 @@
         assert payload["message"]["role"] == "assistant"
         assert payload["message"]["id"] == "chatcmpl-123"
         assert payload["message"]["model"] == "claude"
->>>>>>> 516e4dec
 
     def test_map_finish_reason(self) -> None:
         """Test finish reason mapping."""
