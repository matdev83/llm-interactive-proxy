import pytest
import httpx
from starlette.responses import StreamingResponse
from fastapi import HTTPException
from unittest.mock import AsyncMock

import src.models as models
from src.connectors.gemini import GeminiBackend

TEST_GEMINI_API_BASE_URL = "https://generativelanguage.googleapis.com"


@pytest.fixture
def sample_chat_request_data() -> models.ChatCompletionRequest:
    return models.ChatCompletionRequest(
        model="test-model",
        messages=[models.ChatMessage(role="user", content="Hello")],
    )


@pytest.fixture
def sample_processed_messages() -> list[models.ChatMessage]:
    return [models.ChatMessage(role="user", content="Hello")]


@pytest.mark.asyncio
async def test_chat_completions_http_error_streaming(
    monkeypatch: pytest.MonkeyPatch, sample_chat_request_data, sample_processed_messages
):
    sample_chat_request_data.stream = True
    error_text_response = "Gemini internal server error"

    async def mock_send(self, request, **kwargs):
<<<<<<< HEAD
        return httpx.Response(
=======
        resp = httpx.Response(
>>>>>>> 1cd8e234
            status_code=500,
            request=request,
            content=error_text_response.encode("utf-8"),
            headers={"Content-Type": "text/plain"},
        )
        resp.aclose = AsyncMock()
        mock_send.response = resp
        return resp

    monkeypatch.setattr(httpx.AsyncClient, "send", mock_send)

    async with httpx.AsyncClient() as client:
        gemini_backend = GeminiBackend(client=client)
        with pytest.raises(HTTPException) as exc_info:
            await gemini_backend.chat_completions(
                request_data=sample_chat_request_data,
                processed_messages=sample_processed_messages,
                effective_model="test-model",
                openrouter_api_base_url=TEST_GEMINI_API_BASE_URL,
                openrouter_headers_provider=None,
                key_name="GEMINI_API_KEY_1",
                api_key="FAKE_KEY",
            )

    assert exc_info.value.status_code == 500
    detail = exc_info.value.detail
    assert isinstance(detail, dict)
    assert (
        detail.get("message")
        == "Gemini stream error: 500 - Gemini internal server error"
    )
    assert detail.get("type") == "gemini_error"
    assert detail.get("code") == 500
    assert mock_send.response.aclose.await_count == 1<|MERGE_RESOLUTION|>--- conflicted
+++ resolved
@@ -15,6 +15,16 @@
     return models.ChatCompletionRequest(
         model="test-model",
         messages=[models.ChatMessage(role="user", content="Hello")],
+        temperature=None,
+        top_p=None,
+        n=None,
+        stream=False,
+        stop=None,
+        max_tokens=None,
+        presence_penalty=None,
+        frequency_penalty=None,
+        logit_bias=None,
+        user=None,
     )
 
 
@@ -30,20 +40,14 @@
     sample_chat_request_data.stream = True
     error_text_response = "Gemini internal server error"
 
-    async def mock_send(self, request, **kwargs):
-<<<<<<< HEAD
-        return httpx.Response(
-=======
-        resp = httpx.Response(
->>>>>>> 1cd8e234
-            status_code=500,
-            request=request,
-            content=error_text_response.encode("utf-8"),
-            headers={"Content-Type": "text/plain"},
-        )
-        resp.aclose = AsyncMock()
-        mock_send.response = resp
-        return resp
+    mock_send = AsyncMock()
+    mock_send.return_value = httpx.Response(
+        status_code=500,
+        request=httpx.Request("POST", "http://test-url"),
+        content=error_text_response.encode("utf-8"),
+        headers={"Content-Type": "text/plain"},
+    )
+    mock_send.return_value.aclose = AsyncMock()
 
     monkeypatch.setattr(httpx.AsyncClient, "send", mock_send)
 
@@ -69,4 +73,4 @@
     )
     assert detail.get("type") == "gemini_error"
     assert detail.get("code") == 500
-    assert mock_send.response.aclose.await_count == 1+    assert mock_send.return_value.aclose.await_count == 1