--- conflicted
+++ resolved
@@ -233,10 +233,7 @@
         assert "thinkingBudget" in thinking_config
         assert thinking_config["thinkingBudget"] == -1
         assert thinking_config.get("includeThoughts") is True
-<<<<<<< HEAD
-=======
-        assert "reasoning_effort" not in thinking_config
->>>>>>> 12db7aae
+         assert "reasoning_effort" not in thinking_config
 
     @pytest.mark.asyncio
     async def test_anthropic_reasoning_effort_parameter(
